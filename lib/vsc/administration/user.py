# -*- coding: latin-1 -*-
#
# Copyright 2012-2017 Ghent University
#
# This file is part of vsc-administration,
# originally created by the HPC team of Ghent University (http://ugent.be/hpc/en),
# with support of Ghent University (http://ugent.be/hpc),
# the Flemish Supercomputer Centre (VSC) (https://www.vscentrum.be),
# the Flemish Research Foundation (FWO) (http://www.fwo.be/en)
# and the Department of Economy, Science and Innovation (EWI) (http://www.ewi-vlaanderen.be/en).
#
# https://github.com/hpcugent/vsc-administration
#
# All rights reserved.
#
"""
This file contains the utilities for dealing with users on the VSC.

@author: Stijn De Weirdt (Ghent University)
@author: Andy Georges (Ghent University)
"""

import errno
import logging
import os

from urllib2 import HTTPError

from vsc.utils import fancylogger
from vsc.accountpage.wrappers import mkVscAccountPubkey, mkVscHomeOnScratch, mkUserGroup
from vsc.accountpage.wrappers import mkVscAccount
from vsc.accountpage.wrappers import mkGroup, mkVscUserSizeQuota
from vsc.administration.tools import create_stat_directory
from vsc.config.base import VSC, Muk, VscStorage, VSC_DATA, VSC_HOME
from vsc.config.base import NEW, MODIFIED, MODIFY, ACTIVE
from vsc.filesystem.ext import ExtOperations
from vsc.filesystem.gpfs import GpfsOperations
from vsc.filesystem.posix import PosixOperations


log = fancylogger.getLogger(__name__)


class UserStatusUpdateError(Exception):
    pass


class VscAccountPageUser(object):
    """
    A user who gets his own information from the accountpage through the REST API.
    """

    def __init__(self, user_id, rest_client, account=None, pubkeys=None):
        """
        Initialise.

        @param account: can be a VscAccount namedtuple, to avoid calling the REST api.
        @param pubkeys: can be a VscAccountPubkey namedtuple, to avoid calling the REST api.
        """
        self.user_id = user_id
        self.rest_client = rest_client
        self._pubkey_cache = pubkeys
        self._account_cache = account
        self._usergroup_cache = None
        self._home_on_scratch_cache = None

    @property
    def account(self):
        if not self._account_cache:
            self._account_cache = mkVscAccount((self.rest_client.account[self.user_id].get())[1])
        return self._account_cache

    @property
    def person(self):
        return self.account.person

    @property
    def usergroup(self):
        if not self._usergroup_cache:
            if self.person.institute_login in ('x_admin', 'admin', 'voadmin'):
                # TODO to be removed when magic site admin usergroups are purged from code
                self._usergroup_cache = mkGroup((self.rest_client.group[self.user_id].get())[1])
            else:
                self._usergroup_cache = mkUserGroup((self.rest_client.account[self.user_id].usergroup.get()[1]))

        return self._usergroup_cache

    @property
    def home_on_scratch(self):
        if self._home_on_scratch_cache is None:
            hos = self.rest_client.account[self.user_id].home_on_scratch.get()[1]
            self._home_on_scratch_cache = [mkVscHomeOnScratch(h) for h in hos]
        return self._home_on_scratch_cache

    @property
    def pubkeys(self):
        if self._pubkey_cache is None:  # an empty list is allowed :)
            ps = self.rest_client.account[self.user_id].pubkey.get()[1]
            self._pubkey_cache = [mkVscAccountPubkey(p) for p in ps if not p['deleted']]
        return self._pubkey_cache

    def get_institute_prefix(self):
        """
        Get the first letter of the institute the user belongs to.
        """
        return self.person.institute['site'][0]


class VscTier2AccountpageUser(VscAccountPageUser):
    """
    A user on each of our Tier-2 system using the account page REST API
    to retrieve its information.
    """
<<<<<<< HEAD
    def __init__(self, user_id, storage=None, pickle_storage='VSC_SCRATCH_DELCATTY', rest_client=None,
                 account=None, pubkeys=None):
=======
    def __init__(self, user_id, storage=None, pickle_storage='VSC_SCRATCH_DELCATTY', rest_client=None, account=None,
                 pubkeys=None):
>>>>>>> 8fe793f0
        """Initialisation.
        @type vsc_user_id: string representing the user's VSC ID (vsc[0-9]{5})
        """
        super(VscTier2AccountpageUser, self).__init__(user_id, rest_client, account, pubkeys)

        self._quota_cache = {}
        self.pickle_storage = pickle_storage
        if not storage:
            self.storage = VscStorage()
        else:
            self.storage = storage

        self.vsc = VSC()
        self.gpfs = GpfsOperations()  # Only used when needed
        self.posix = PosixOperations()

    @property
    def user_home_quota(self):
        if not self._quota_cache:
            self._init_quota_cache()
        return self._quota_cache['home']

    @property
    def user_data_quota(self):
        if not self._quota_cache:
            self._init_quota_cache()
        return self._quota_cache['data']

    @property
    def user_scratch_quota(self):
        if not self._quota_cache:
            self._init_quota_cache()
        return self._quota_cache['scratch']

    @property
    def vo_data_quota(self):
        if not self._quota_cache:
            self._init_quota_cache()
        return self._quota_cache['vo']['data']

    @property
    def vo_scratch_quota(self):
        if not self._quota_cache:
            self.init_quota_cache()
        return self._quota_cache['vo']['scratch']

    def _init_quota_cache(self):
        all_quota = [mkVscUserSizeQuota(q) for q in self.rest_client.account[self.user_id].quota.get()[1]]
        # we no longer set defaults, since we do not want to accidentally revert people to some default
        # that is lower than their actual quota if the accountpage goes down in between retrieving the users
        # and fetching the quota
        institute_quota = filter(lambda q: q.storage['institute'] == self.person.institute['site'], all_quota)
        fileset_name = self.vsc.user_grouping(self.account.vsc_id)

        def user_proposition(quota, storage_type):
            return quota.fileset == fileset_name and quota.storage['storage_type'] == storage_type

        self._quota_cache['home'] = [q.hard for q in institute_quota if user_proposition(q, 'home')][0]
        self._quota_cache['data'] = [q.hard for q in institute_quota if user_proposition(q, 'data')][0]
        self._quota_cache['scratch'] = filter(lambda q: user_proposition(q, 'scratch'), institute_quota)

        fileset_name = 'gvo'

        def user_proposition(quota, storage_type):
            return quota.fileset.startswith(fileset_name) and quota.storage['storage_type'] == storage_type
        self._quota_cache['vo'] = {}
        self._quota_cache['vo']['data'] = [q for q in institute_quota if user_proposition(q, 'data')]
        self._quota_cache['vo']['scratch'] = [q for q in institute_quota if user_proposition(q, 'scratch')]

    def pickle_path(self):
        """Provide the location where to store pickle files for this user.

        This location is the user'path on the pickle_storage specified when creating
        a VscTier2AccountpageUser instance.
        """
        template = self.storage.path_templates[self.pickle_storage]['user']
        return os.path.join(self.storage[self.pickle_storage].gpfs_mount_point,
                            template[0],
                            template[1](self.account.vsc_id)
                            )

    def _create_grouping_fileset(self, filesystem_name, path):
        """Create a fileset for a group of 100 user accounts

        - creates the fileset if it does not already exist
        """
        self.gpfs.list_filesets()
        fileset_name = self.vsc.user_grouping(self.account.vsc_id)
        logging.info("Trying to create the grouping fileset %s with link path %s", fileset_name, path)

        if not self.gpfs.get_fileset_info(filesystem_name, fileset_name):
            logging.info("Creating new fileset on %s with name %s and path %s", filesystem_name, fileset_name, path)
            base_dir_hierarchy = os.path.dirname(path)
            self.gpfs.make_dir(base_dir_hierarchy)
            self.gpfs.make_fileset(path, fileset_name)
        else:
            logging.info("Fileset %s already exists for user group of %s ... not creating again.",
                         fileset_name, self.account.vsc_id)

        self.gpfs.chmod(0o755, path)

    def _get_path(self, storage_name, mount_point="gpfs"):
        """Get the path for the (if any) user directory on the given storage_name."""

        template = self.storage.path_templates[storage_name]['user']
        if mount_point == "login":
            mount_path = self.storage[storage_name].login_mount_point
        elif mount_point == "gpfs":
            mount_path = self.storage[storage_name].gpfs_mount_point
        else:
            logging.error("mount_point (%s) is not login or gpfs", mount_point)
            raise Exception("mount_point (%s) is not designated as gpfs or login" % (mount_point,))

        return os.path.join(mount_path, template[0], template[1](self.account.vsc_id))

    def _get_grouping_path(self, storage_name, mount_point="gpfs"):
        """Get the path for the user group directory (and associated fileset)."""

        template = self.storage.path_templates[storage_name]['user_grouping']
        if mount_point == "login":
            mount_path = self.storage[storage_name].login_mount_point
        elif mount_point == "gpfs":
            mount_path = self.storage[storage_name].gpfs_mount_point
        else:
            logging.error("mount_point (%s) is not login or gpfs", mount_point)
            raise Exception("mount_point (%s) is not designated as gpfs or login" % (mount_point,))

        return os.path.join(mount_path, template[0], template[1](self.account.vsc_id))

    def _home_path(self, mount_point="gpfs"):
        """Return the path to the home dir."""
        return self._get_path(VSC_HOME, mount_point)

    def _data_path(self, mount_point="gpfs"):
        """Return the path to the data dir."""
        return self._get_path(VSC_DATA, mount_point)

    def _scratch_path(self, storage_name, mount_point="gpfs"):
        """Return the path to the scratch dir"""
        return self._get_path(storage_name, mount_point)

    def _grouping_home_path(self, mount_point="gpfs"):
        """Return the path to the grouping fileset for the users on data."""
        return self._get_grouping_path(VSC_HOME, mount_point)

    def _grouping_data_path(self, mount_point="gpfs"):
        """Return the path to the grouping fileset for the users on data."""
        return self._get_grouping_path(VSC_DATA, mount_point)

    def _grouping_scratch_path(self, storage_name, mount_point="gpfs"):
        """Return the path to the grouping fileset for the users on the given scratch filesystem."""
        return self._get_grouping_path(storage_name, mount_point)

    def create_home_dir(self):
        """Create all required files in the (future) user's home directory.

        Requires to be run on a system where the appropriate GPFS is mounted.
        Always set the quota.
        """
        try:
            path = self._grouping_home_path()
            self._create_grouping_fileset(self.storage[VSC_HOME].filesystem, path)

            path = self._home_path()
            self._create_user_dir(path)
        except Exception:
            logging.exception("Could not create home dir for user %s", self.account.vsc_id)
            raise

    def create_data_dir(self):
        """Create the user's directory on the HPC data filesystem.

        Required to be run on a system where the appropriate GPFS is mounted."""
        try:
            path = self._grouping_data_path()
            self._create_grouping_fileset(self.storage[VSC_DATA].filesystem, path)

            path = self._data_path()
            self._create_user_dir(path)
        except Exception:
            logging.exception("Could not create data dir for user %s", self.account.vsc_id)
            raise

    def create_scratch_dir(self, storage_name):
        """Create the user's directory on the given scratch filesystem

        @type storage_name: string
        @param storage_name: name of the storage system as defined in /etc/filesystem_info.conf
        """
        try:
            if self.storage[storage_name].user_grouping_fileset:
                path = self._grouping_scratch_path(storage_name)
                self._create_grouping_fileset(self.storage[storage_name].filesystem, path)

            path = self._scratch_path(storage_name)
            self._create_user_dir(path)
        except Exception:
            logging.exception("Could not create scratch dir for user %s", self.account.vsc_id)
            raise

    def _create_user_dir(self, path):
        """Create a user owned directory on the GPFS."""
        if self.gpfs.is_symlink(path):
            logging.warning("Trying to make a user dir, but a symlink already exists at %s", path)
            return

        create_stat_directory(
            path,
            0o700,
            int(self.account.vsc_id_number),
            int(self.usergroup.vsc_id_number),
            self.gpfs
        )

    def _set_quota(self, storage_name, path, hard):
        """Set the given quota on the target path.

        @type path: path into a GPFS mount
        @type hard: hard limit
        """
        if not hard:
            logging.error("No user quota set for %s", storage_name)
            return

        quota = hard * 1024 * self.storage[storage_name].data_replication_factor
        soft = int(self.vsc.quota_soft_fraction * quota)

        logging.info("Setting quota for %s on %s to %d", storage_name, path, quota)

        # LDAP information is expressed in KiB, GPFS wants bytes.
        self.gpfs.set_user_quota(soft, int(self.account.vsc_id_number), path, quota)
        self.gpfs.set_user_grace(path, self.vsc.user_storage_grace_time)  # 7 days

    def set_home_quota(self):
        """Set USR quota on the home FS in the user fileset."""
        path = self._home_path()
        hard = self.user_home_quota
        self._set_quota(VSC_HOME, path, hard)

    def set_data_quota(self):
        """Set USR quota on the data FS in the user fileset."""
        path = self._grouping_data_path()
        hard = self.user_data_quota
        self._set_quota(VSC_DATA, path, hard)

    def set_scratch_quota(self, storage_name):
        """Set USR quota on the scratch FS in the user fileset."""
        quota = filter(lambda q: q.storage['name'] in (storage_name,), self.user_scratch_quota)
        if not quota:
            logging.error("No scratch quota information available for %s", storage_name)
            return

        if self.storage[storage_name].user_grouping_fileset:
            path = self._grouping_scratch_path(storage_name)
        else:
            # Hack; this should actually become the link path of the fileset
            # that contains the path (the file, not the followed symlink)
            path = os.path.normpath(os.path.join(self._scratch_path(storage_name), '..'))

        self._set_quota(storage_name, path, quota[0].hard)

    def populate_home_dir(self):
        """Store the required files in the user's home directory.

        Does not overwrite files that may contain user defined content.
        """
        path = self._home_path()
        self.gpfs.populate_home_dir(int(self.account.vsc_id_number),
                                    int(self.usergroup.vsc_id_number),
                                    path,
                                    [p.pubkey for p in self.pubkeys])

    def __setattr__(self, name, value):
        """Override the setting of an attribute:

        - dry_run: set this here and in the gpfs and posix instance fields.
        - otherwise, call super's __setattr__()
        """

        if name == 'dry_run':
            self.gpfs.dry_run = value
            self.posix.dry_run = value

        super(VscTier2AccountpageUser, self).__setattr__(name, value)


class MukAccountpageUser(VscAccountPageUser):
    """A VSC user who is allowed to execute on the Tier 1 machine(s).

    This class provides functionality for administrating users on the
    Tier 1 machine(s).

    - Provide a fileset for the user on scratch ($VSC_SCRATCH)
    - Set up quota (scratch)
    - Symlink the user's home ($VSC_HOME) to the real home
        - AFM cached mount (GPFS) of the NFS path
        - NFS mount of the home institute's directory for the user
        - Local scratch location
      This is more involved than it seems since Ghent has a different
      path compared to the other institutes.
      Also, /scratch needs to remain the real scratch.
    - All changes should be an idempotent operation, i.e., f . f = f.
    - All changes should be made based on the timestamp of the LDAP entry,
      i.e., only if the modification time is more recent, we update the
      deployed settings.
    """

    def __init__(self, user_id, storage=None, pickle_storage='VSC_SCRATCH_MUK', rest_client=None):
        """Initialisation.
        @type vsc_user_id: string representing the user's VSC ID (vsc[0-9]{5})
        """
        super(MukAccountpageUser, self).__init__(user_id, rest_client)

        if not storage:
            self.storage = VscStorage()
        else:
            self.storage = storage

        self.gpfs = GpfsOperations()  # Only used when needed
        self.posix = PosixOperations()
        self.ext = ExtOperations()

        self.pickle_storage = pickle_storage

        self.muk = Muk()

        try:
            all_quota = rest_client.account[self.user_id].quota.get()[1]
        except HTTPError:
            logging.exception("Unable to retrieve quota information from the accountpage")
            self.user_scratch_storage = 0
        else:
            muk_quota = filter(lambda q: q['storage']['name'] == self.muk.storage_name, all_quota)
            if muk_quota:
                self.user_scratch_quota = muk_quota[0]['hard'] * 1024
            else:
                self.user_scratch_quota = 250 * 1024 * 1024 * 1024

        self.scratch = self.gpfs.get_filesystem_info(self.muk.scratch_name)

    def pickle_path(self):
        return self._scratch_path()

    def _scratch_path(self):
        """Determines the path (relative to the scratch mount point)

        For a user with ID vscXYZUV this becomes users/vscXYZ/vscXYZUV. Note that the 'user' dir on scratch is
        different, that is there to ensure the home dir symlink tree can be present on all nodes.

        @returns: string representing the relative path for this user.
        """
        path = os.path.join(self.scratch['defaultMountPoint'], 'users', self.user_id[:-2], self.user_id)
        return path

    def create_scratch_fileset(self):
        """Create a fileset for the user on the scratch filesystem.

        - creates the fileset if it does not already exist
        - sets the (fixed) quota on this fileset
        - no user quota on scratch! only per-fileset quota
        """
        self.gpfs.list_filesets()

        fileset_name = self.user_id
        path = self._scratch_path()

        if not self.gpfs.get_fileset_info(self.muk.scratch_name, fileset_name):
            logging.info("Creating new fileset on Muk scratch with name %s and path %s" % (fileset_name, path))
            base_dir_hierarchy = os.path.dirname(path)
            self.gpfs.make_dir(base_dir_hierarchy)
            self.gpfs.make_fileset(path, fileset_name)
        else:
            logging.info("Fileset %s already exists for user %s ... not doing anything." % (fileset_name, self.user_id))

        self.gpfs.set_fileset_quota(self.user_scratch_quota, path, fileset_name)

        # We will always populate the scratch directory of the user as if it's his home directory
        # In this way, if the user moves to home on scratch, everything will be up to date and in place.

    def populate_scratch_fallback(self):
        """The scratch fileset is populated with the

        - ssh keys,
        - a clean .bashrc script,
        - a clean .bash_profile.

        The user can then always log in to the scratch, should the synchronisation fail to detect
        a valid NFS mount point and avoid setting home on Muk.
        """
        path = self._scratch_path()
        self.gpfs.populate_home_dir(int(self.account.vsc_id_number),
                                    int(self.usergroup.vsc_id_number),
                                    path,
                                    [p.pubkey for p in self.pubkeys])

    def create_home_dir(self):
        """Create the symlink to the real user's home dir that is

        - mounted somewhere over NFS
        - has an AFM cache covering the real NFS mount
        - sits on scratch (as indicated by the LDAP attribute).
        """
        source = self.account.home_directory
        base_home_dir_hierarchy = os.path.dirname(source.rstrip('/'))
        target = None

        if 'VSC_MUK_SCRATCH' in [s.storage.name for s in self.home_on_scratch]:
            logging.info("User %s has his home on Muk scratch" % (self.account.vsc_id))
            target = self._scratch_path()
        elif 'VSC_MUK_AFM' in [s.storage.name for s in self.home_on_scratch]:
            logging.info("User %s has his home on Muk AFM" % (self.user_id))
            target = self.muk.user_afm_home_mount(self.account.vsc_id, self.person.institute['site'])

        if target is None:
            # This is the default case
            target = self.muk.user_nfs_home_mount(self.account.vsc_id, self.person.institute['site'])

        self.gpfs.ignorerealpathmismatch = True
        self.gpfs.make_dir(base_home_dir_hierarchy)
        try:
            os.symlink(target, source)  # since it's just a link pointing to places that need not exist on the sync host
        except OSError as err:
            if err.errno not in [errno.EEXIST]:
                raise
            else:
                logging.info("Symlink from %s to %s already exists" % (source, target))
        self.gpfs.ignorerealpathmismatch = False

    def cleanup_home_dir(self):
        """Remove the symlink to the home dir for the user."""
        source = self.account.home_directory

        if self.gpfs.is_symlink(source):
            os.unlink(source)
            logging.info("Removed the symbolic link %s" % (source,))
        else:
            logging.error("Home dir cleanup wanted to remove a non-symlink %s")

    def __setattr__(self, name, value):
        """Override the setting of an attribute:

        - dry_run: set this here and in the gpfs and posix instance fields.
        - otherwise, call super's __setattr__()
        """

        if name == 'dry_run':
            self.gpfs.dry_run = value
            self.posix.dry_run = value

        super(MukAccountpageUser, self).__setattr__(name, value)


cluster_user_pickle_location_map = {
    'delcatty': VscTier2AccountpageUser,
    'muk': MukAccountpageUser,
}

cluster_user_pickle_store_map = {
    'delcatty': 'VSC_SCRATCH_DELCATTY',
    'muk': 'VSC_SCRATCH_MUK',
}


def update_user_status(user, client):
    """
    Change the status of the user's account in the account page to active.
    The usergroup status is always in sync with thte accounts status
    """
    if user.dry_run:
        log.info("User %s has account status %s. Dry-run, not changing anything", user.user_id, user.account.status)
        return

    if user.account.status not in (NEW, MODIFIED, MODIFY):
        log.info("Account %s has status %s, not changing" % (user.user_id, user.account.status))
        return

    payload = {"status": ACTIVE}
    try:
        response_account = client.account[user.user_id].patch(body=payload)
    except HTTPError as err:
        log.error("Account %s and UserGroup %s status were not changed", user.user_id, user.user_id)
        raise UserStatusUpdateError("Account %s status was not changed - received HTTP code %d" % err.code)
    else:
        account = mkVscAccount(response_account[1])
        if account.status == ACTIVE:
            log.info("Account %s status changed to %s" % (user.user_id, ACTIVE))
        else:
            log.error("Account %s status was not changed", user.user_id)
            raise UserStatusUpdateError("Account %s status was not changed, still at %s" %
                                        (user.user_id, account.status))


def process_users_quota(options, user_quota, storage_name, client):
    """
    Process the users' quota for the given storage.
    """
    error_quota = []
    ok_quota = []

    for quota in user_quota:
        user = VscTier2AccountpageUser(quota.user, rest_client=client)
        user.dry_run = options.dry_run

        try:
            if storage_name in ['VSC_HOME']:
                user.set_home_quota()

            if storage_name in ['VSC_DATA']:
                user.set_data_quota()

            if storage_name in ['VSC_SCRATCH_DELCATTY', 'VSC_SCRATCH_PHANPY']:
                user.set_scratch_quota(storage_name)

            ok_quota.append(quota)
        except Exception:
            log.exception("Cannot process user %s" % (user.user_id))
            error_quota.append(quota)

    return (ok_quota, error_quota)


def process_users(options, account_ids, storage_name, client):
    """
    Process the users.

    We make a distinction here between three types of filesystems.
        - home (unique)
            - create and populate the home directory
        - data (unique)
            - create the grouping fileset if needed
            - create the user data directory
        - scratch (multiple)
            - create the grouping fileset if needed
            - create the user scratch directory

    """
    error_users = []
    ok_users = []

    for vsc_id in sorted(account_ids):

        user = VscTier2AccountpageUser(vsc_id, rest_client=client)
        user.dry_run = options.dry_run

        try:
            if storage_name in ['VSC_HOME']:
                user.create_home_dir()
                user.populate_home_dir()
                update_user_status(user, client)

            if storage_name in ['VSC_DATA']:
                user.create_data_dir()

            if storage_name in ['VSC_SCRATCH_DELCATTY', 'VSC_SCRATCH_PHANPY']:
                user.create_scratch_dir(storage_name)

            ok_users.append(user)
        except Exception:
            log.exception("Cannot process user %s" % (user.user_id))
            error_users.append(user)

    return (ok_users, error_users)<|MERGE_RESOLUTION|>--- conflicted
+++ resolved
@@ -111,14 +111,10 @@
     A user on each of our Tier-2 system using the account page REST API
     to retrieve its information.
     """
-<<<<<<< HEAD
     def __init__(self, user_id, storage=None, pickle_storage='VSC_SCRATCH_DELCATTY', rest_client=None,
                  account=None, pubkeys=None):
-=======
-    def __init__(self, user_id, storage=None, pickle_storage='VSC_SCRATCH_DELCATTY', rest_client=None, account=None,
-                 pubkeys=None):
->>>>>>> 8fe793f0
-        """Initialisation.
+        """
+        Initialisation.
         @type vsc_user_id: string representing the user's VSC ID (vsc[0-9]{5})
         """
         super(VscTier2AccountpageUser, self).__init__(user_id, rest_client, account, pubkeys)
