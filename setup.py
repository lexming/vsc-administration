--- conflicted
+++ resolved
@@ -33,11 +33,7 @@
 ]
 
 PACKAGE = {
-<<<<<<< HEAD
-    'version': '4.2.0',
-=======
     'version': '4.3.0',
->>>>>>> 04d5f1bc
     'author': [ag, jt],
     'maintainer': [ag, jt],
     'tests_require': ['mock'],
