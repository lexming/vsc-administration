#!/usr/bin/env python
# -*- coding: latin-1 -*-
#
# Copyright 2013-2017 Ghent University
#
# This file is part of vsc-administration,
# originally created by the HPC team of Ghent University (http://ugent.be/hpc/en),
# with support of Ghent University (http://ugent.be/hpc),
# the Flemish Supercomputer Centre (VSC) (https://www.vscentrum.be),
# the Flemish Research Foundation (FWO) (http://www.fwo.be/en)
# and the Department of Economy, Science and Innovation (EWI) (http://www.ewi-vlaanderen.be/en).
#
# https://github.com/hpcugent/vsc-administration
#
# All rights reserved.
#
"""
Get existing Django accountpage users and sync them to the VSC LDAP
"""
import grp
import os
import pwd
import sys

from datetime import datetime, timezone

from ldap import LDAPError
from vsc.config.base import GENT, ACTIVE, VSC_CONF_DEFAULT_FILENAME

from vsc.accountpage.client import AccountpageClient
from vsc.accountpage.wrappers import mkVscAutogroup, mkVscGroup, mkVscAccountPubkey, mkVscUserGroup

<<<<<<< HEAD
=======
from account.models import Account, Person, Pubkey
from group.models import Autogroup, Group, UserGroup, VirtualOrganisation, Membership, VoMembership
from host.models import Storage, Site
from quota.models import UserSizeQuota, VirtualOrganisationSizeQuota

from vsc.config.base import GENT, ACTIVE, VSC_CONF_DEFAULT_FILENAME
>>>>>>> 5c62c892

from vsc.ldap.configuration import VscConfiguration
from vsc.ldap.entities import VscLdapUser, VscLdapGroup
from vsc.ldap.filters import CnFilter
from vsc.ldap.timestamp import convert_timestamp, read_timestamp, write_timestamp
from vsc.ldap.utils import LdapQuery
from vsc.utils import fancylogger
from vsc.utils.nagios import NAGIOS_EXIT_CRITICAL
from vsc.utils.script_tools import ExtendedSimpleOption

NAGIOS_HEADER = "sync_django_to_ldap"
NAGIOS_CHECK_INTERVAL_THRESHOLD = 15 * 60  # 15 minutes
SYNC_TIMESTAMP_FILENAME = "/var/cache/%s.timestamp" % (NAGIOS_HEADER)

ACCOUNT_WITHOUT_PUBLIC_KEYS_MAGIC_STRING = "THIS ACCOUNT HAS NO VALID PUBLIC KEYS"

fancylogger.setLogLevelInfo()
fancylogger.logToScreen(True)
_log = fancylogger.getLogger(NAGIOS_HEADER)

DONE = 'done'
NEW = 'new'
UPDATED = 'updated'
ERROR = 'error'


def class LdapSyncer(object):
    """
    This class implements a system for syncing changes from the accountpage api
    to the vsc ldap
    """
<<<<<<< HEAD
    def __init__(self):
        self.client = AccountpageClient() # TODO: things here

    def add_or_update(self, VscLdapKlass, cn, ldap_attributes, dry_run):
        """
        Perform the update in LDAP for the given vsc.ldap.entitities class, cn and the ldap attributes.

        @return: NEW, UPDATED or ERROR, depending on the operation and its result.
        """
        ldap_entries = self.vscldapclass.lookup(CnFilter(cn))
        if not ldap_entries:
            # add the entry
            _log.debug("add new entry %s %s with the attributes %s", VscLdapKlass.__name__, cn, ldap_attributes)

            if not dry_run:
                try:
                    entry = VscLdapKlass(cn)
                    entry.add(ldap_attributes)
                    _log.info("Added a new user %s to LDAP" % (cn,))
                except LDAPError:
                    _log.warning("Could not add %s %s to LDAP" % (VscLdapKlass.__name__, cn,))
                    return ERROR
            return NEW
        else:
            ldap_entries[0].status
            _log.debug("update existing entry %s %s with the attributes %s -- old entry: %s",
                       VscLdapKlass.__name__, cn, ldap_attributes, ldap_entries[0].ldap_info)

            if not dry_run:
                try:
                    ldap_entries[0].modify_ldap(ldap_attributes)
                    _log.info("Modified %s %s in LDAP" % (VscLdapKlass.__name__, cn,))
                except LDAPError:
                    _log.warning("Could not add %s %s to LDAP" % (VscLdapKlass.__name__, cn,))
                    return ERROR
            return UPDATED


    def get_public_keys(self, vsc_id):
        """Get a list of public keys for a given vsc id"""
        #TODO: check deleted syntax
        pks =  [mkVscAccountPubkey(p) for p in self.client.account[p.vsc_id].pubkey if not p['deleted']]
        if not pks:
            pks = [ACCOUNT_WITHOUT_PUBLIC_KEYS_MAGIC_STRING]
        return pks

    def sync_altered_accounts(self, last, dry_run=True):
        """
        Add new users to the LDAP and update altered users. This does not include usergroups.

        this does include pubkeys
        @type last: datetime
        @return: tuple (new, updated, error) that indicates what accounts were new, changed or could not be altered.
        """
        changed_accounts= [mkVscAccount(a) for a in self.client.account.modified[last].get()[1]]
        now = datetime.now()

        accounts = {
            NEW: set(),
            UPDATED: set(),
            ERROR: set(),
        }

        sync_accounts = list(changed_accounts)
=======
    ldap_entries = VscLdapKlass.lookup(CnFilter(cn))
    if not ldap_entries:
        # add the entry
        _log.debug("add new entry %s %s with the attributes %s", VscLdapKlass.__name__, cn, ldap_attributes)

        if not dry_run:
            try:
                entry = VscLdapKlass(cn)
                entry.add(ldap_attributes)
                _log.info("Added a new user %s to LDAP" % (cn,))
            except LDAPError:
                _log.warning("Could not add %s %s to LDAP" % (VscLdapKlass.__name__, cn,))
                return ERROR
        return NEW
    else:
        ldap_entries[0].status
        _log.debug("update existing entry %s %s with the attributes %s -- old entry: %s",
                   VscLdapKlass.__name__, cn, ldap_attributes, ldap_entries[0].ldap_info)

        if not dry_run:
            try:
                ldap_entries[0].modify_ldap(ldap_attributes)
                _log.info("Modified %s %s in LDAP" % (VscLdapKlass.__name__, cn,))
            except LDAPError:
                _log.warning("Could not add %s %s to LDAP" % (VscLdapKlass.__name__, cn,))
                return ERROR
        return UPDATED


def sync_altered_pubkeys(last, now, processed_accounts=None):
    """
    Remove obsolete public keys from the LDAP and add new public keys to the LDAP.
    """
    changed_pubkeys = Pubkey.objects.filter(modify_timestamp__range=[last, now])

    pubkeys = {
        UPDATED: set(),
        DONE: set(),
        ERROR: set(),
        }

    new_pubkeys = [p for p in changed_pubkeys if not p.deleted]
    deleted_pubkeys = [p for p in changed_pubkeys if p.deleted]

    _log.warning("Deleted pubkeys %s" % (deleted_pubkeys,))
    _log.debug("New pubkeys %s", new_pubkeys)

    for p in changed_pubkeys:

        if not p.user:
            # This should NOT happen
            _log.error("Key %d had no associated user any more: %s" % (p.pk, p))
            continue

        try:
            account = p.user.account
        except User.DoesNotExist:
            _log.warning("No user found for the given public key %d" % (p.pk,))
            continue
        except Account.DoesNotExist:
            _log.warning("No account for the user %s corresponding to the public key %d" % (p.user.username, p.pk))
            continue

        if account in processed_accounts[NEW] or account in processed_accounts[UPDATED]:
            _log.info("Account %s was already processed and has the new set of public keys" % (account.vsc_id,))
            pubkeys[DONE].add(p)
            continue

        try:
            pks = Pubkey.objects.filter(user=p.user, deleted=False)
            ldap_user = VscLdapUser(account.vsc_id)
            ldap_user.pubkey = [p.pubkey for p in pks]
            processed_accounts[UPDATED].add(account)
            pubkeys[UPDATED].add(p)
        except Exception:
            _log.warning("Cannot add pubkey for account %s to LDAP" % (account.vsc_id,))
            pubkeys[ERROR].add(p)

    return pubkeys


def sync_altered_users(last, now, processed_accounts):
    """
    The only thing that can be changed is the email address, but we should sync that too.
    """
    changed_users = User.objects.filter(modify_timestamp__range=[last, now])

    _log.info("Changed users: %s" % ([u.username for u in changed_users]))

    users = {
        UPDATED: set(),
        DONE: set(),
        ERROR: set(),
    }

    for u in changed_users:

        if u.account in processed_accounts[NEW] or u in processed_accounts[UPDATED]:
            _log.info("Account %s was already processed and has the new email address" % (u.account.vsc_id,))
            users[DONE].add(u)
            continue

        try:
            ldap_user = VscLdapUser(u.account.vsc_id)
            ldap_user.mail = u.email
            processed_accounts[UPDATED].add(u.account)
            users[UPDATED].add(u)
        except Exception:
            _log.warning("Cannot change email address to %s for %s in LDAP" % (u.email, u.account.vsc_id))
            users[ERROR].add(u)

    return users
>>>>>>> 5c62c892

        _log.info("Found %d modified accounts in the range %s until %s" % (len(sync_accounts),
                                                                           last.strftime("%Y%m%d%H%M%SZ"),
                                                                           now.strftime("%Y%m%d%H%M%SZ")))
        _log.debug("Modified accounts: %s", [a.vsc_id for a in sync_accounts])

<<<<<<< HEAD
        for account in sync_accounts:
            try:
                usergroup = mkVscUserGroup(client.account[account.vsc_id].usergroup.get()[1])
            except HTTPError:
                _log.error("No corresponding UserGroup for user %s" % (account.vsc_id,))
                continue
=======
def sync_altered_accounts(last, now, dry_run=True):
    """
    Add new users to the LDAP and update altered users. This does not include usergroups.

    @type last: datetime
    @type now: datetime
    @return: tuple (new, updated, error) that indicates what accounts were new, changed or could not be altered.
    """
    changed_accounts = Account.objects.filter(modify_timestamp__range=[last, now])

    accounts = {
        NEW: set(),
        UPDATED: set(),
        ERROR: set(),
    }

    sync_accounts = list(changed_accounts)

    _log.info("Found %d modified accounts in the range %s until %s" % (len(sync_accounts),
                                                                       last.strftime("%Y%m%d%H%M%SZ"),
                                                                       now.strftime("%Y%m%d%H%M%SZ")))
    _log.debug("Modified accounts: %s", [a.vsc_id for a in sync_accounts])

    for account in sync_accounts:

        try:
            home_storage = Storage.objects.get(storage_type=settings.HOME, institute=account.user.person.institute)
            home_quota = UserSizeQuota.objects.get(user=account, storage=home_storage).hard
        except UserSizeQuota.DoesNotExist:
            home_quota = 0
            _log.warning("Could not find quota information for %s on %s, setting to 0" % (account.vsc_id, home_storage.name))
        except Storage.DoesNotExist:
            home_quota = 0
            _log.warning("No home storage for institute %s defined, setting quota to 0" % (account.user.person.institute,))
        except User.DoesNotExist:
            _log.error("No corresponding User for account %s" % (account.vsc_id,))
            continue
        except Person.DoesNotExist:
            _log.error("No corresponding Person for account %s" % (account.vsc_id,))
            continue

        try:
            data_storage = Storage.objects.get(storage_type=settings.DATA, institute=account.user.person.institute)
            data_quota_ = UserSizeQuota.objects.filter(user=account, storage=data_storage)
            if len(list(data_quota_)) > 1:
                # this is the UGent case; we need to further distinguish between our various filesets, in
                # this case the vscxyz fileset
                data_quota = data_quota_.get(fileset=account.vsc_id[:6]).hard
            else:
                data_quota = data_quota_[0].hard
        except (UserSizeQuota.DoesNotExist, IndexError):
            data_quota = 0
            _log.warning("Could not find quota information for %s on %s, setting to 0" % (account.vsc_id, data_storage.name))
        except Storage.DoesNotExist:
            data_quota = 0
            _log.warning("No data storage for institute %s defined, setting quota to 0" % (account.user.person.institute,))

        try:
            scratch_storage = Storage.objects.filter(storage_type=settings.SCRATCH, institute=account.user.person.institute)
            if not scratch_storage:
                raise Storage.DoesNotExist("No scratch storage for institute %s" % (account.user.person.institute,))

            if account.user.person.institute in (Site.objects.get(site=GENT),):
                scratch_storage = scratch_storage.filter(name='VSC_SCRATCH_DELCATTY')[0]  # TODO: This can be ignored once we go to sync from django, skipping the LDAP completely
            else:
                scratch_storage = scratch_storage[0]

            scratch_quota_ = UserSizeQuota.objects.filter(user=account, storage=scratch_storage)  # take the first one
            if len(list(scratch_quota_)) > 1:
                # this is the UGent case; we need to further distinguish between our various filesets, in
                # this case the vscxyz fileset
                scratch_quota = scratch_quota_.get(fileset=account.vsc_id[:6]).hard
            else:
                scratch_quota = scratch_quota_[0].hard
        except (UserSizeQuota.DoesNotExist, IndexError):
            scratch_quota = 0
            _log.warning("Could not find quota information for %s on %s, setting to 0" % (account.vsc_id, scratch_storage.name))
        except Storage.DoesNotExist:
            scratch_quota = 0
            _log.warning("No scratch storage for institute %s defined, setting quota to 0" % (account.user.person.institute,))

        try:
>>>>>>> 5c62c892
            try:
                gecos = str(account.user.person.gecos)
            except UnicodeEncodeError:
                gecos = account.person.gecos.encode('ascii', 'ignore')
                _log.warning("Converting unicode to ascii for gecos resulting in %s", gecos)

            public_keys = self.get_public_keys(account.vsc_id)

            ldap_attributes = {
                'cn': str(account.vsc_id),
                'uidNumber': ["%s" % (account.vsc_id_number,)],
                'gecos': [gecos],
                'mail': [str(account.email)],
                'institute': [str(account.person.institute)],
                'instituteLogin': [str(account.person.institute_login)],
                'uid': [str(account.vsc_id)],
                'homeDirectory': [str(account.home_directory)],
                'dataDirectory': [str(account.data_directory)],
                'scratchDirectory': [str(account.scratch_directory)],
                #TODO: fill in
                #'homeQuota': ["%d" % (home_quota,)],
                #'dataQuota': ["%d" % (data_quota,)],
                #'scratchQuota': ["%d" % (scratch_quota,)],
                'pubkey': public_keys,
                'gidNumber': [str(usergroup.vsc_id_number)],
                'loginShell': [str(account.login_shell)],
                # 'mukHomeOnScratch': ["FALSE"],  # FIXME, see #37
                'researchField': [account.research_field],
                'status': [str(account.status)],
            }
<<<<<<< HEAD
=======
        except UserGroup.DoesNotExist:
            _log.error("No corresponding UserGroup for user %s" % (account.vsc_id,))
            continue

        result = add_or_update(VscLdapUser, account.vsc_id, ldap_attributes, dry_run)
        accounts[result].add(account)

    return accounts


def sync_altered_user_quota(last, now, altered_accounts):
    """
    Check for users who have altered quota and sync these to the LDAP.

    @type last: datetime
    @type now: datetime
    @return: tuple (new, updated, error) that indicates what accounts were new, changed or could not be altered.
    """

    changed_quota = UserSizeQuota.objects.filter(modify_timestamp__range=[last, now])

    _log.info("Found %d modified quota in the range %s until %s" % (len(changed_quota),
                                                                    last.strftime("%Y%m%d%H%M%SZ"),
                                                                    now.strftime("%Y%m%d%H%M%SZ")))
    quotas = {
        NEW: set(),
        UPDATED: set(),
        ERROR: set(),
        DONE: set(),
        }

    for quota in changed_quota:
        account = quota.user
        if account in altered_accounts[NEW] or account in altered_accounts[UPDATED]:
            _log.info("Quota %s was already processed with account %s" % (quota, account.vsc_id))
            quotas[DONE].add(quota)
            continue

        try:
            ldap_user = VscLdapUser(account.vsc_id)
            ldap_user.status
            if quota.storage.storage_type in (settings.HOME,):
                ldap_user.homeQuota = "%d" % (quota.hard,)
                quotas[UPDATED].add(quota)
            elif quota.storage.storage_type in (settings.DATA,):
                ldap_user.dataQuota = "%d" % (quota.hard,)
                quotas[UPDATED].add(quota)
            elif quota.storage.storage_type in (settings.SCRATCH,):
                ldap_user.scratchQuota = "%d" % (quota.hard,)
                quotas[UPDATED].add(quota)
            else:
                _log.warning("Cannot sync quota to LDAP (storage type %s unknown)" % (quota.storage.storage_type,))

        except Exception:
            _log.warning("Cannot update quota %s" % (quota,))
            quotas[ERROR].add(quota)
>>>>>>> 5c62c892

            result = add_or_update(VscLdapUser, account.vsc_id, ldap_attributes, dry_run)
            accounts[result].add(account)

<<<<<<< HEAD
        return accounts
=======

def sync_altered_user_groups(last, now, dry_run=True):
    """
    Add new usergroups to the LDAP and update altered usergroups.
>>>>>>> 5c62c892


    def sync_altered_groups(self, last, now, dry_run=True):
        """
        Synchronise altered groups back to LDAP.
        This also includes usergroups
        """
        changed_groups= [mkGroup(a) for a in self.client.allgroups.modified[last].get()[1]]

        _log.info("Found %d modified groups in the range %s until %s" % (len(changed_groups),
                                                                         last.strftime("%Y%m%d%H%M%SZ"),
                                                                         now.strftime("%Y%m%d%H%M%SZ")))
<<<<<<< HEAD
        _log.debug("Modified groups: %s", [g.vsc_id for g in changed_groups])
        groups = {
            NEW: set(),
            UPDATED: set(),
            ERROR: set(),
=======

    _log.debug("Modified usergroups: %s", [g.vsc_id for g in changed_usergroups])

    groups = {
        NEW: set(),
        UPDATED: set(),
        ERROR: set(),
    }

    for usergroup in changed_usergroups:

        ldap_attributes = {
            'cn': str(usergroup.vsc_id),
            'institute': [str(usergroup.institute.site)],
            'gidNumber': ["%d" % (usergroup.vsc_id_number,)],
            'moderator': [str(usergroup.vsc_id)],  # a fixed single moderator!
            'memberUid': [str(usergroup.vsc_id)],  # a single member
            'status': [str(usergroup.status)],
        }

        result = add_or_update(VscLdapGroup, usergroup.vsc_id, ldap_attributes, dry_run)
        groups[result].add(usergroup)

    return groups


def sync_altered_autogroups(dry_run=True):

    changed_autogroups = Autogroup.objects.all()  # we always sync autogroups since we cannot know beforehand if their membership list changed

    _log.info("Found %d autogroups" % (len(changed_autogroups),))
    _log.debug("Autogroups: %s", [a.vsc_id for a in changed_autogroups])

    groups = {
        NEW: set(),
        UPDATED: set(),
        ERROR: set(),
    }

    for autogroup in changed_autogroups:

        ldap_attributes = {
            'cn': str(autogroup.vsc_id),
            'institute': [str(autogroup.institute.site)],
            'gidNumber': ["%d" % (autogroup.vsc_id_number,)],
            'moderator': [str(u.account.vsc_id) for u in DGroup.objects.get(name='administrator_%s' % (autogroup.institute.site,)).user_set.all()],
            'memberUid': [str(a.vsc_id) for a in autogroup.get_members()],
            'status': [str(autogroup.status)],
            'autogroup': [str(s.vsc_id) for s in autogroup.sources.all()],
        }

        _log.debug("Proposed changes for autogroup %s: %s", autogroup.vsc_id, ldap_attributes)

        result = add_or_update(VscLdapGroup, autogroup.vsc_id, ldap_attributes, dry_run)
        groups[result].add(autogroup)

    return groups


def sync_altered_group_membership(last, now, processed_groups):
    """
    Synchronise the memberships for groups when users are added/removed.
    """
    changed_members = Membership.objects.filter(modify_timestamp__range=[last, now])

    _log.info("Found %d modified members in the range %s until %s" % (len(changed_members),
                                                                      last.strftime("%Y%m%d%H%M%SZ"),
                                                                      now.strftime("%Y%m%d%H%M%SZ")))
    _log.debug("Modified members: %s", [m.account.vsc_id for m in changed_members])

    members = {
        NEW: set(),
        UPDATED: set(),
        ERROR: set(),
        DONE: set(),
    }

    newly_processed_groups = set()
    for member in changed_members:

        if member.group in processed_groups[NEW] \
                or member.group in processed_groups[UPDATED] \
                or member.group in newly_processed_groups:
            _log.info("Member %s was already processed with group %s" % (member.account.vsc_id, member.group))
            members[DONE].add(member)
            continue

        try:
            ldap_group = VscLdapGroup(member.group.vsc_id)
            ldap_group.status
            ldap_group.memberUid = [str(m.account.vsc_id) for m in Membership.objects.filter(group=member.group)]
        except Exception:
            _log.warning("Cannot add member %s to group %s" % (member.account.vsc_id, member.group.vsc_id))
            members[ERROR].add(member)
        else:
            newly_processed_groups.add(member.group)
            members[UPDATED].add(member)
            _log.info("Processed group %s member %s" % (member.group.vsc_id, member.account.vsc_id))

    return members


def sync_altered_groups(last, now, dry_run=True):
    """
    Synchronise altered groups back to LDAP.
    """
    changed_groups = Group.objects.filter(modify_timestamp__range=[last, now])

    _log.info("Found %d modified groups in the range %s until %s" % (len(changed_groups),
                                                                     last.strftime("%Y%m%d%H%M%SZ"),
                                                                     now.strftime("%Y%m%d%H%M%SZ")))
    _log.debug("Modified groups: %s", [g.vsc_id for g in changed_groups])
    groups = {
        NEW: set(),
        UPDATED: set(),
        ERROR: set(),
    }
    for group in changed_groups:

        ldap_attributes = {
            'cn': str(group.vsc_id),
            'institute': [str(group.institute.site)],
            'gidNumber': ["%d" % (group.vsc_id_number,)],
            'moderator': [str(m.account.vsc_id) for m in Membership.objects.filter(moderator=True, group=group)],
            'memberUid': [str(a.vsc_id) for a in group.get_members()],
            'status': [str(group.status)],
        }

        _log.debug("Proposed changes for group %s: %s", group.vsc_id, ldap_attributes)

        result = add_or_update(VscLdapGroup, group.vsc_id, ldap_attributes, dry_run)
        groups[result].add(group)

    return groups


def sync_altered_vo_membership(last, now, processed_vos):
    """
    Synchronise the memberships for groups when users are added/removed.
    """
    changed_members = VoMembership.objects.filter(modify_timestamp__range=[last, now])

    _log.info("Found %d modified members in the range %s until %s" % (len(changed_members),
                                                                      last.strftime("%Y%m%d%H%M%SZ"),
                                                                      now.strftime("%Y%m%d%H%M%SZ")))
    _log.debug("Modified VO members: %s", [m.account.vsc_id for m in changed_members])
    members = {
        NEW: set(),
        UPDATED: set(),
        ERROR: set(),
        DONE: set(),
    }
    newly_processed_vos = set()

    for member in changed_members:

        if member.group in processed_vos[NEW] \
                or member.group in processed_vos[UPDATED] \
                or member.group in newly_processed_vos:
            _log.info("Member %s membership was already processed with group %s" % (member.account.vsc_id, member.group))
            members[DONE].add(member)
            continue

        try:
            ldap_group = VscLdapGroup(member.group.vsc_id)
            ldap_group.status
            ldap_group.memberUid = [str(m.account.vsc_id) for m in VoMembership.objects.filter(group=member.group)]
        except Exception:
            _log.warning("Cannot add member %s to group %s" % (member.account.vsc_id, member.group.vsc_id))
            members[ERROR].add(member)
        else:
            newly_processed_vos.add(member.group)
            members[UPDATED].add(member)
            _log.info("Processed group %s member %s" % (member.group.vsc_id, member.account.vsc_id))

    return members


def sync_altered_VO(last, now, dry_run=True):
    """
    Synchronise altered VOs back to the LDAP.
    """
    changed_vos = VirtualOrganisation.objects.filter(modify_timestamp__range=[last, now])
    _log.info("Found %d modified vos in the range %s until %s" % (len(changed_vos),
                                                                  last.strftime("%Y%m%d%H%M%SZ"),
                                                                  now.strftime("%Y%m%d%H%M%SZ")))
    _log.debug("Modified VOs: %s", [v.vsc_id for v in changed_vos])

    vos = {
        NEW: set(),
        UPDATED: set(),
        ERROR: set(),
    }

    for vo in changed_vos:

        try:
            data_storage = Storage.objects.get(storage_type=settings.DATA, institute=vo.institute)
            data_quota = VirtualOrganisationSizeQuota.objects.get(virtual_organisation=vo, storage=data_storage, fileset=vo.vsc_id).hard
        except (VirtualOrganisationSizeQuota.DoesNotExist, IndexError):
            data_quota = 0
            _log.warning("Could not find VO quota information for %s on %s, setting to 0" % (vo.vsc_id, data_storage.name))
        except Storage.DoesNotExist:
            data_quota = 0
            _log.warning("No VO data storage for institute %s defined, setting quota to 0" % (vo.institute,))

        try:
            scratch_storage = Storage.objects.filter(storage_type=settings.SCRATCH, institute=vo.institute)
            scratch_quota = VirtualOrganisationSizeQuota.objects.get(virtual_organisation=vo, storage=scratch_storage[0], fileset=vo.vsc_id).hard  # take the first one
        except (VirtualOrganisationSizeQuota.DoesNotExist, IndexError):
            scratch_quota = 0
            _log.warning("Could not find VO quota information for %s on %s, setting to 0" % (vo.vsc_id, data_storage.name))
        except Storage.DoesNotExist:
            scratch_quota = 0
            _log.warning("No VO scratch storage for institute %s defined, setting quota to 0" % (vo.institute,))

        # Hack to deal with the anomaly that the VO admin actually 'belongs' to multiple VOs, only in the LDAP
        # the moderator need not be a member
        if vo.vsc_id in settings.VSC.institute_vos.values():
            moderators = ['vsc40024']
        else:
            moderators = [str(m.account.vsc_id) for m in VoMembership.objects.filter(moderator=True, group=vo)]

        ldap_attributes = {
            'cn': str(vo.vsc_id),
            'institute': [str(vo.institute.site)],
            'gidNumber': ["%d" % (vo.vsc_id_number,)],
            'moderator': moderators,
            'memberUid': [str(m.account.vsc_id) for m in VoMembership.objects.filter(group=vo)],
            'status': [str(vo.status)],
            'fairshare': ["%d" % (vo.fairshare,)],
            'description': [str(vo.description)],
            'dataDirectory': [str(vo.data_path)],
            'scratchDirectory': [str(vo.scratch_path)],
            'dataQuota': [str(data_quota)],
            'scratchQuota': [str(scratch_quota)],
>>>>>>> 5c62c892
        }

        for group in changed_groups:
            vo = False
            try:
                vo = mkVo(self.client.vo[group.vsc_id].get()[1])
                voquota = self.client.vo[group.vsc_id].quota.get()[1]
            except HTTPError as err:
                # if a 404 occured, the autogroup does not exist, otherwise something else went wrong.
                if err.code != 404:
                    raise

<<<<<<< HEAD
            ldap_attributes = {
                'cn': str(group.vsc_id),
                'institute': [str(group.institute)],
                'gidNumber': ["%d" % (group.vsc_id_number,)],
                'moderator': [str(m['vsc_id']) for m in group.moderators],
                'memberUid': [str(a['vsc_id') for a in group.members],
                'status': [str(group.status)],
            }
            if vo:
                ldap_attributes['fairshare'] = ["%d" % (vo.fairshare,)]
                ldap_attributes['description'] = [str(vo.description)]
                ldap_attributes['dataDirectory'] = [str(vo.data_path)]
                ldap_attributes['scratchDirectory'] = [str(vo.scratch_path)]
                #TODO: fix quota: have proper api documentation
                #ldap_attributes['dataQuota'] = [str(vo_quota[)],
                #ldap_attributes['scratchQuota'] = [str(vo_quota[)],
            }
=======
def sync_altered_vo_quota(last, now, altered_vos):
    """
    Sync the changed quota for the VO to the LDAP
    """
    changed_quota = VirtualOrganisationSizeQuota.objects.filter(
        virtual_organisation__status=ACTIVE,
        modify_timestamp__range=[last, now])

    _log.info("Found %d modified VO quota in the range %s until %s" % (
        len(changed_quota), last.strftime("%Y%m%d%H%M%SZ"), now.strftime("%Y%m%d%H%M%SZ"))
    )
    quotas = {
        NEW: set(),
        UPDATED: set(),
        ERROR: set(),
        DONE: set(),
        }
>>>>>>> 5c62c892


            _log.debug("Proposed changes for group %s: %s", group.vsc_id, ldap_attributes)

            result = add_or_update(VscLdapGroup, group.vsc_id, ldap_attributes, dry_run)
            groups[result].add(group)

        return groups


def main():
    now = datetime.utcnow().replace(tzinfo=timezone.utc)

    options = {
        'nagios-check-interval-threshold': NAGIOS_CHECK_INTERVAL_THRESHOLD,
        'start-timestamp': ("The timestamp form which to start, otherwise use the cached value", None, "store", None),
        }
    opts = ExtendedSimpleOption(options)
    stats = {}

<<<<<<< HEAD
    # Creating this here because this is a singleton class
    _ = LdapQuery(VscConfiguration(VSC_CONF_DEFAULT_FILENAME))
=======
    LdapQuery(VscConfiguration(VSC_CONF_DEFAULT_FILENAME))
>>>>>>> 5c62c892

    last_timestamp = opts.options.start_timestamp
    if not last_timestamp:
        try:
            last_timestamp = read_timestamp(SYNC_TIMESTAMP_FILENAME)
        except Exception:
            _log.warning("Something broke reading the timestamp from %s" % SYNC_TIMESTAMP_FILENAME)
            last_timestamp = "201604230000Z"
            _log.warning("We will resync from a while back : %s" % (last_timestamp,))

    _log.info("Using timestamp %s" % (last_timestamp))

    try:
        parent_pid = os.fork()
        _log.info("Forked.")
    except OSError:
        _log.exception("Could not fork")
        parent_pid = 1
    except Exception:
        _log.exception("Oops")
        parent_pid = 1

    if parent_pid == 0:
        try:
            global _log
            _log = fancylogger.getLogger(NAGIOS_HEADER)
            # drop privileges in the child
            try:
                apache_uid = pwd.getpwnam('apache').pw_uid
                apache_gid = grp.getgrnam('apache').gr_gid

                os.setgroups([])
                os.setgid(apache_gid)
                os.setuid(apache_uid)

                _log.info("Now running as %s" % (os.geteuid(),))
            except OSError:
                _log.raiseException("Could not drop privileges")

<<<<<<< HEAD
            last = datetime.strptime(last_timestamp, "%Y%m%d%H%M%SZ").replace(tzinfo=timezone.utc)
            syncer = LdapSyncer()
            altered_accounts = syncer.sync_altered_accounts(last, now, opts.options.dry_run)

            _log.debug("Altered accounts: %s",  syncer.processed_accounts)

            altered_groups = syncer.sync_altered_groups(last, now, opts.options.dry_run)
=======
            last = datetime.strptime(last_timestamp, "%Y%m%d%H%M%SZ").replace(tzinfo=utc)

            altered_accounts = sync_altered_accounts(last, now, opts.options.dry_run)
            altered_pubkeys = sync_altered_pubkeys(last, now, altered_accounts)
            # altered_users = sync_altered_users(last, now, altered_accounts)  # FIXME: no modification timestamps here :(

            _log.debug("Altered accounts: %s" % (altered_accounts,))
            _log.debug("Altered pubkeys: %s" % (altered_pubkeys,))
            # _log.debug("Altered users: %s" % (altered_users,))

            altered_usergroups = sync_altered_user_groups(last, now, opts.options.dry_run)
            altered_autogroups = sync_altered_autogroups(opts.options.dry_run)

            altered_groups = sync_altered_groups(last, now, opts.options.dry_run)
            altered_members = sync_altered_group_membership(last, now, altered_groups)
            altered_vos = sync_altered_VO(last, now, opts.options.dry_run)
            altered_vo_members = sync_altered_vo_membership(last, now, altered_vos)

            altered_user_quota = sync_altered_user_quota(last, now, altered_accounts)
            altered_vo_quota = sync_altered_vo_quota(last, now, altered_vos)
>>>>>>> 5c62c892

            _log.debug("Altered groups: %s" % (altered_groups,))

            if not altered_accounts[ERROR] \
                and not altered_groups[ERROR] \
                _log.info("Child process exiting correctly")
                sys.exit(0)
            else:
                _log.info("Child process exiting with status -1")
                _log.warning("Error occured in %s" % (
                    ["%s: %s\n" % (k, v) for (k, v) in [
                        ("altered accounts", altered_accounts[ERROR]),
                        ("altered groups", altered_groups[ERROR]),
                    ]]
                ))
                sys.exit(-1)
        except Exception:
            _log.exception("Child caught an exception")
            sys.exit(-1)

    else:
        # parent
        (_, result) = os.waitpid(parent_pid, 0)
        _log.info("Child exited with exit code %d" % (result,))

        if not result:
            if not opts.options.start_timestamp:
                (_, ldap_timestamp) = convert_timestamp(now)
                if not opts.options.dry_run:
                    write_timestamp(SYNC_TIMESTAMP_FILENAME, ldap_timestamp)
            else:
                _log.info("Not updating the timestamp, since one was provided on the command line")
            opts.epilogue("Synchronised LDAP users to the Django DB", stats)
        else:
            _log.info("Not updating the timestamp, since it was given on the command line for this run")
            sys.exit(NAGIOS_EXIT_CRITICAL)


if __name__ == '__main__':
    main()<|MERGE_RESOLUTION|>--- conflicted
+++ resolved
@@ -29,16 +29,6 @@
 
 from vsc.accountpage.client import AccountpageClient
 from vsc.accountpage.wrappers import mkVscAutogroup, mkVscGroup, mkVscAccountPubkey, mkVscUserGroup
-
-<<<<<<< HEAD
-=======
-from account.models import Account, Person, Pubkey
-from group.models import Autogroup, Group, UserGroup, VirtualOrganisation, Membership, VoMembership
-from host.models import Storage, Site
-from quota.models import UserSizeQuota, VirtualOrganisationSizeQuota
-
-from vsc.config.base import GENT, ACTIVE, VSC_CONF_DEFAULT_FILENAME
->>>>>>> 5c62c892
 
 from vsc.ldap.configuration import VscConfiguration
 from vsc.ldap.entities import VscLdapUser, VscLdapGroup
@@ -70,7 +60,6 @@
     This class implements a system for syncing changes from the accountpage api
     to the vsc ldap
     """
-<<<<<<< HEAD
     def __init__(self):
         self.client = AccountpageClient() # TODO: things here
 
@@ -135,218 +124,19 @@
         }
 
         sync_accounts = list(changed_accounts)
-=======
-    ldap_entries = VscLdapKlass.lookup(CnFilter(cn))
-    if not ldap_entries:
-        # add the entry
-        _log.debug("add new entry %s %s with the attributes %s", VscLdapKlass.__name__, cn, ldap_attributes)
-
-        if not dry_run:
-            try:
-                entry = VscLdapKlass(cn)
-                entry.add(ldap_attributes)
-                _log.info("Added a new user %s to LDAP" % (cn,))
-            except LDAPError:
-                _log.warning("Could not add %s %s to LDAP" % (VscLdapKlass.__name__, cn,))
-                return ERROR
-        return NEW
-    else:
-        ldap_entries[0].status
-        _log.debug("update existing entry %s %s with the attributes %s -- old entry: %s",
-                   VscLdapKlass.__name__, cn, ldap_attributes, ldap_entries[0].ldap_info)
-
-        if not dry_run:
-            try:
-                ldap_entries[0].modify_ldap(ldap_attributes)
-                _log.info("Modified %s %s in LDAP" % (VscLdapKlass.__name__, cn,))
-            except LDAPError:
-                _log.warning("Could not add %s %s to LDAP" % (VscLdapKlass.__name__, cn,))
-                return ERROR
-        return UPDATED
-
-
-def sync_altered_pubkeys(last, now, processed_accounts=None):
-    """
-    Remove obsolete public keys from the LDAP and add new public keys to the LDAP.
-    """
-    changed_pubkeys = Pubkey.objects.filter(modify_timestamp__range=[last, now])
-
-    pubkeys = {
-        UPDATED: set(),
-        DONE: set(),
-        ERROR: set(),
-        }
-
-    new_pubkeys = [p for p in changed_pubkeys if not p.deleted]
-    deleted_pubkeys = [p for p in changed_pubkeys if p.deleted]
-
-    _log.warning("Deleted pubkeys %s" % (deleted_pubkeys,))
-    _log.debug("New pubkeys %s", new_pubkeys)
-
-    for p in changed_pubkeys:
-
-        if not p.user:
-            # This should NOT happen
-            _log.error("Key %d had no associated user any more: %s" % (p.pk, p))
-            continue
-
-        try:
-            account = p.user.account
-        except User.DoesNotExist:
-            _log.warning("No user found for the given public key %d" % (p.pk,))
-            continue
-        except Account.DoesNotExist:
-            _log.warning("No account for the user %s corresponding to the public key %d" % (p.user.username, p.pk))
-            continue
-
-        if account in processed_accounts[NEW] or account in processed_accounts[UPDATED]:
-            _log.info("Account %s was already processed and has the new set of public keys" % (account.vsc_id,))
-            pubkeys[DONE].add(p)
-            continue
-
-        try:
-            pks = Pubkey.objects.filter(user=p.user, deleted=False)
-            ldap_user = VscLdapUser(account.vsc_id)
-            ldap_user.pubkey = [p.pubkey for p in pks]
-            processed_accounts[UPDATED].add(account)
-            pubkeys[UPDATED].add(p)
-        except Exception:
-            _log.warning("Cannot add pubkey for account %s to LDAP" % (account.vsc_id,))
-            pubkeys[ERROR].add(p)
-
-    return pubkeys
-
-
-def sync_altered_users(last, now, processed_accounts):
-    """
-    The only thing that can be changed is the email address, but we should sync that too.
-    """
-    changed_users = User.objects.filter(modify_timestamp__range=[last, now])
-
-    _log.info("Changed users: %s" % ([u.username for u in changed_users]))
-
-    users = {
-        UPDATED: set(),
-        DONE: set(),
-        ERROR: set(),
-    }
-
-    for u in changed_users:
-
-        if u.account in processed_accounts[NEW] or u in processed_accounts[UPDATED]:
-            _log.info("Account %s was already processed and has the new email address" % (u.account.vsc_id,))
-            users[DONE].add(u)
-            continue
-
-        try:
-            ldap_user = VscLdapUser(u.account.vsc_id)
-            ldap_user.mail = u.email
-            processed_accounts[UPDATED].add(u.account)
-            users[UPDATED].add(u)
-        except Exception:
-            _log.warning("Cannot change email address to %s for %s in LDAP" % (u.email, u.account.vsc_id))
-            users[ERROR].add(u)
-
-    return users
->>>>>>> 5c62c892
 
         _log.info("Found %d modified accounts in the range %s until %s" % (len(sync_accounts),
                                                                            last.strftime("%Y%m%d%H%M%SZ"),
                                                                            now.strftime("%Y%m%d%H%M%SZ")))
         _log.debug("Modified accounts: %s", [a.vsc_id for a in sync_accounts])
 
-<<<<<<< HEAD
         for account in sync_accounts:
             try:
                 usergroup = mkVscUserGroup(client.account[account.vsc_id].usergroup.get()[1])
             except HTTPError:
                 _log.error("No corresponding UserGroup for user %s" % (account.vsc_id,))
                 continue
-=======
-def sync_altered_accounts(last, now, dry_run=True):
-    """
-    Add new users to the LDAP and update altered users. This does not include usergroups.
-
-    @type last: datetime
-    @type now: datetime
-    @return: tuple (new, updated, error) that indicates what accounts were new, changed or could not be altered.
-    """
-    changed_accounts = Account.objects.filter(modify_timestamp__range=[last, now])
-
-    accounts = {
-        NEW: set(),
-        UPDATED: set(),
-        ERROR: set(),
-    }
-
-    sync_accounts = list(changed_accounts)
-
-    _log.info("Found %d modified accounts in the range %s until %s" % (len(sync_accounts),
-                                                                       last.strftime("%Y%m%d%H%M%SZ"),
-                                                                       now.strftime("%Y%m%d%H%M%SZ")))
-    _log.debug("Modified accounts: %s", [a.vsc_id for a in sync_accounts])
-
-    for account in sync_accounts:
-
-        try:
-            home_storage = Storage.objects.get(storage_type=settings.HOME, institute=account.user.person.institute)
-            home_quota = UserSizeQuota.objects.get(user=account, storage=home_storage).hard
-        except UserSizeQuota.DoesNotExist:
-            home_quota = 0
-            _log.warning("Could not find quota information for %s on %s, setting to 0" % (account.vsc_id, home_storage.name))
-        except Storage.DoesNotExist:
-            home_quota = 0
-            _log.warning("No home storage for institute %s defined, setting quota to 0" % (account.user.person.institute,))
-        except User.DoesNotExist:
-            _log.error("No corresponding User for account %s" % (account.vsc_id,))
-            continue
-        except Person.DoesNotExist:
-            _log.error("No corresponding Person for account %s" % (account.vsc_id,))
-            continue
-
-        try:
-            data_storage = Storage.objects.get(storage_type=settings.DATA, institute=account.user.person.institute)
-            data_quota_ = UserSizeQuota.objects.filter(user=account, storage=data_storage)
-            if len(list(data_quota_)) > 1:
-                # this is the UGent case; we need to further distinguish between our various filesets, in
-                # this case the vscxyz fileset
-                data_quota = data_quota_.get(fileset=account.vsc_id[:6]).hard
-            else:
-                data_quota = data_quota_[0].hard
-        except (UserSizeQuota.DoesNotExist, IndexError):
-            data_quota = 0
-            _log.warning("Could not find quota information for %s on %s, setting to 0" % (account.vsc_id, data_storage.name))
-        except Storage.DoesNotExist:
-            data_quota = 0
-            _log.warning("No data storage for institute %s defined, setting quota to 0" % (account.user.person.institute,))
-
-        try:
-            scratch_storage = Storage.objects.filter(storage_type=settings.SCRATCH, institute=account.user.person.institute)
-            if not scratch_storage:
-                raise Storage.DoesNotExist("No scratch storage for institute %s" % (account.user.person.institute,))
-
-            if account.user.person.institute in (Site.objects.get(site=GENT),):
-                scratch_storage = scratch_storage.filter(name='VSC_SCRATCH_DELCATTY')[0]  # TODO: This can be ignored once we go to sync from django, skipping the LDAP completely
-            else:
-                scratch_storage = scratch_storage[0]
-
-            scratch_quota_ = UserSizeQuota.objects.filter(user=account, storage=scratch_storage)  # take the first one
-            if len(list(scratch_quota_)) > 1:
-                # this is the UGent case; we need to further distinguish between our various filesets, in
-                # this case the vscxyz fileset
-                scratch_quota = scratch_quota_.get(fileset=account.vsc_id[:6]).hard
-            else:
-                scratch_quota = scratch_quota_[0].hard
-        except (UserSizeQuota.DoesNotExist, IndexError):
-            scratch_quota = 0
-            _log.warning("Could not find quota information for %s on %s, setting to 0" % (account.vsc_id, scratch_storage.name))
-        except Storage.DoesNotExist:
-            scratch_quota = 0
-            _log.warning("No scratch storage for institute %s defined, setting quota to 0" % (account.user.person.institute,))
-
-        try:
->>>>>>> 5c62c892
-            try:
+           try:
                 gecos = str(account.user.person.gecos)
             except UnicodeEncodeError:
                 gecos = account.person.gecos.encode('ascii', 'ignore')
@@ -376,78 +166,10 @@
                 'researchField': [account.research_field],
                 'status': [str(account.status)],
             }
-<<<<<<< HEAD
-=======
-        except UserGroup.DoesNotExist:
-            _log.error("No corresponding UserGroup for user %s" % (account.vsc_id,))
-            continue
-
-        result = add_or_update(VscLdapUser, account.vsc_id, ldap_attributes, dry_run)
-        accounts[result].add(account)
-
-    return accounts
-
-
-def sync_altered_user_quota(last, now, altered_accounts):
-    """
-    Check for users who have altered quota and sync these to the LDAP.
-
-    @type last: datetime
-    @type now: datetime
-    @return: tuple (new, updated, error) that indicates what accounts were new, changed or could not be altered.
-    """
-
-    changed_quota = UserSizeQuota.objects.filter(modify_timestamp__range=[last, now])
-
-    _log.info("Found %d modified quota in the range %s until %s" % (len(changed_quota),
-                                                                    last.strftime("%Y%m%d%H%M%SZ"),
-                                                                    now.strftime("%Y%m%d%H%M%SZ")))
-    quotas = {
-        NEW: set(),
-        UPDATED: set(),
-        ERROR: set(),
-        DONE: set(),
-        }
-
-    for quota in changed_quota:
-        account = quota.user
-        if account in altered_accounts[NEW] or account in altered_accounts[UPDATED]:
-            _log.info("Quota %s was already processed with account %s" % (quota, account.vsc_id))
-            quotas[DONE].add(quota)
-            continue
-
-        try:
-            ldap_user = VscLdapUser(account.vsc_id)
-            ldap_user.status
-            if quota.storage.storage_type in (settings.HOME,):
-                ldap_user.homeQuota = "%d" % (quota.hard,)
-                quotas[UPDATED].add(quota)
-            elif quota.storage.storage_type in (settings.DATA,):
-                ldap_user.dataQuota = "%d" % (quota.hard,)
-                quotas[UPDATED].add(quota)
-            elif quota.storage.storage_type in (settings.SCRATCH,):
-                ldap_user.scratchQuota = "%d" % (quota.hard,)
-                quotas[UPDATED].add(quota)
-            else:
-                _log.warning("Cannot sync quota to LDAP (storage type %s unknown)" % (quota.storage.storage_type,))
-
-        except Exception:
-            _log.warning("Cannot update quota %s" % (quota,))
-            quotas[ERROR].add(quota)
->>>>>>> 5c62c892
-
-            result = add_or_update(VscLdapUser, account.vsc_id, ldap_attributes, dry_run)
+                        result = add_or_update(VscLdapUser, account.vsc_id, ldap_attributes, dry_run)
             accounts[result].add(account)
 
-<<<<<<< HEAD
         return accounts
-=======
-
-def sync_altered_user_groups(last, now, dry_run=True):
-    """
-    Add new usergroups to the LDAP and update altered usergroups.
->>>>>>> 5c62c892
-
 
     def sync_altered_groups(self, last, now, dry_run=True):
         """
@@ -459,251 +181,12 @@
         _log.info("Found %d modified groups in the range %s until %s" % (len(changed_groups),
                                                                          last.strftime("%Y%m%d%H%M%SZ"),
                                                                          now.strftime("%Y%m%d%H%M%SZ")))
-<<<<<<< HEAD
         _log.debug("Modified groups: %s", [g.vsc_id for g in changed_groups])
         groups = {
             NEW: set(),
             UPDATED: set(),
             ERROR: set(),
-=======
-
-    _log.debug("Modified usergroups: %s", [g.vsc_id for g in changed_usergroups])
-
-    groups = {
-        NEW: set(),
-        UPDATED: set(),
-        ERROR: set(),
-    }
-
-    for usergroup in changed_usergroups:
-
-        ldap_attributes = {
-            'cn': str(usergroup.vsc_id),
-            'institute': [str(usergroup.institute.site)],
-            'gidNumber': ["%d" % (usergroup.vsc_id_number,)],
-            'moderator': [str(usergroup.vsc_id)],  # a fixed single moderator!
-            'memberUid': [str(usergroup.vsc_id)],  # a single member
-            'status': [str(usergroup.status)],
-        }
-
-        result = add_or_update(VscLdapGroup, usergroup.vsc_id, ldap_attributes, dry_run)
-        groups[result].add(usergroup)
-
-    return groups
-
-
-def sync_altered_autogroups(dry_run=True):
-
-    changed_autogroups = Autogroup.objects.all()  # we always sync autogroups since we cannot know beforehand if their membership list changed
-
-    _log.info("Found %d autogroups" % (len(changed_autogroups),))
-    _log.debug("Autogroups: %s", [a.vsc_id for a in changed_autogroups])
-
-    groups = {
-        NEW: set(),
-        UPDATED: set(),
-        ERROR: set(),
-    }
-
-    for autogroup in changed_autogroups:
-
-        ldap_attributes = {
-            'cn': str(autogroup.vsc_id),
-            'institute': [str(autogroup.institute.site)],
-            'gidNumber': ["%d" % (autogroup.vsc_id_number,)],
-            'moderator': [str(u.account.vsc_id) for u in DGroup.objects.get(name='administrator_%s' % (autogroup.institute.site,)).user_set.all()],
-            'memberUid': [str(a.vsc_id) for a in autogroup.get_members()],
-            'status': [str(autogroup.status)],
-            'autogroup': [str(s.vsc_id) for s in autogroup.sources.all()],
-        }
-
-        _log.debug("Proposed changes for autogroup %s: %s", autogroup.vsc_id, ldap_attributes)
-
-        result = add_or_update(VscLdapGroup, autogroup.vsc_id, ldap_attributes, dry_run)
-        groups[result].add(autogroup)
-
-    return groups
-
-
-def sync_altered_group_membership(last, now, processed_groups):
-    """
-    Synchronise the memberships for groups when users are added/removed.
-    """
-    changed_members = Membership.objects.filter(modify_timestamp__range=[last, now])
-
-    _log.info("Found %d modified members in the range %s until %s" % (len(changed_members),
-                                                                      last.strftime("%Y%m%d%H%M%SZ"),
-                                                                      now.strftime("%Y%m%d%H%M%SZ")))
-    _log.debug("Modified members: %s", [m.account.vsc_id for m in changed_members])
-
-    members = {
-        NEW: set(),
-        UPDATED: set(),
-        ERROR: set(),
-        DONE: set(),
-    }
-
-    newly_processed_groups = set()
-    for member in changed_members:
-
-        if member.group in processed_groups[NEW] \
-                or member.group in processed_groups[UPDATED] \
-                or member.group in newly_processed_groups:
-            _log.info("Member %s was already processed with group %s" % (member.account.vsc_id, member.group))
-            members[DONE].add(member)
-            continue
-
-        try:
-            ldap_group = VscLdapGroup(member.group.vsc_id)
-            ldap_group.status
-            ldap_group.memberUid = [str(m.account.vsc_id) for m in Membership.objects.filter(group=member.group)]
-        except Exception:
-            _log.warning("Cannot add member %s to group %s" % (member.account.vsc_id, member.group.vsc_id))
-            members[ERROR].add(member)
-        else:
-            newly_processed_groups.add(member.group)
-            members[UPDATED].add(member)
-            _log.info("Processed group %s member %s" % (member.group.vsc_id, member.account.vsc_id))
-
-    return members
-
-
-def sync_altered_groups(last, now, dry_run=True):
-    """
-    Synchronise altered groups back to LDAP.
-    """
-    changed_groups = Group.objects.filter(modify_timestamp__range=[last, now])
-
-    _log.info("Found %d modified groups in the range %s until %s" % (len(changed_groups),
-                                                                     last.strftime("%Y%m%d%H%M%SZ"),
-                                                                     now.strftime("%Y%m%d%H%M%SZ")))
-    _log.debug("Modified groups: %s", [g.vsc_id for g in changed_groups])
-    groups = {
-        NEW: set(),
-        UPDATED: set(),
-        ERROR: set(),
-    }
-    for group in changed_groups:
-
-        ldap_attributes = {
-            'cn': str(group.vsc_id),
-            'institute': [str(group.institute.site)],
-            'gidNumber': ["%d" % (group.vsc_id_number,)],
-            'moderator': [str(m.account.vsc_id) for m in Membership.objects.filter(moderator=True, group=group)],
-            'memberUid': [str(a.vsc_id) for a in group.get_members()],
-            'status': [str(group.status)],
-        }
-
-        _log.debug("Proposed changes for group %s: %s", group.vsc_id, ldap_attributes)
-
-        result = add_or_update(VscLdapGroup, group.vsc_id, ldap_attributes, dry_run)
-        groups[result].add(group)
-
-    return groups
-
-
-def sync_altered_vo_membership(last, now, processed_vos):
-    """
-    Synchronise the memberships for groups when users are added/removed.
-    """
-    changed_members = VoMembership.objects.filter(modify_timestamp__range=[last, now])
-
-    _log.info("Found %d modified members in the range %s until %s" % (len(changed_members),
-                                                                      last.strftime("%Y%m%d%H%M%SZ"),
-                                                                      now.strftime("%Y%m%d%H%M%SZ")))
-    _log.debug("Modified VO members: %s", [m.account.vsc_id for m in changed_members])
-    members = {
-        NEW: set(),
-        UPDATED: set(),
-        ERROR: set(),
-        DONE: set(),
-    }
-    newly_processed_vos = set()
-
-    for member in changed_members:
-
-        if member.group in processed_vos[NEW] \
-                or member.group in processed_vos[UPDATED] \
-                or member.group in newly_processed_vos:
-            _log.info("Member %s membership was already processed with group %s" % (member.account.vsc_id, member.group))
-            members[DONE].add(member)
-            continue
-
-        try:
-            ldap_group = VscLdapGroup(member.group.vsc_id)
-            ldap_group.status
-            ldap_group.memberUid = [str(m.account.vsc_id) for m in VoMembership.objects.filter(group=member.group)]
-        except Exception:
-            _log.warning("Cannot add member %s to group %s" % (member.account.vsc_id, member.group.vsc_id))
-            members[ERROR].add(member)
-        else:
-            newly_processed_vos.add(member.group)
-            members[UPDATED].add(member)
-            _log.info("Processed group %s member %s" % (member.group.vsc_id, member.account.vsc_id))
-
-    return members
-
-
-def sync_altered_VO(last, now, dry_run=True):
-    """
-    Synchronise altered VOs back to the LDAP.
-    """
-    changed_vos = VirtualOrganisation.objects.filter(modify_timestamp__range=[last, now])
-    _log.info("Found %d modified vos in the range %s until %s" % (len(changed_vos),
-                                                                  last.strftime("%Y%m%d%H%M%SZ"),
-                                                                  now.strftime("%Y%m%d%H%M%SZ")))
-    _log.debug("Modified VOs: %s", [v.vsc_id for v in changed_vos])
-
-    vos = {
-        NEW: set(),
-        UPDATED: set(),
-        ERROR: set(),
-    }
-
-    for vo in changed_vos:
-
-        try:
-            data_storage = Storage.objects.get(storage_type=settings.DATA, institute=vo.institute)
-            data_quota = VirtualOrganisationSizeQuota.objects.get(virtual_organisation=vo, storage=data_storage, fileset=vo.vsc_id).hard
-        except (VirtualOrganisationSizeQuota.DoesNotExist, IndexError):
-            data_quota = 0
-            _log.warning("Could not find VO quota information for %s on %s, setting to 0" % (vo.vsc_id, data_storage.name))
-        except Storage.DoesNotExist:
-            data_quota = 0
-            _log.warning("No VO data storage for institute %s defined, setting quota to 0" % (vo.institute,))
-
-        try:
-            scratch_storage = Storage.objects.filter(storage_type=settings.SCRATCH, institute=vo.institute)
-            scratch_quota = VirtualOrganisationSizeQuota.objects.get(virtual_organisation=vo, storage=scratch_storage[0], fileset=vo.vsc_id).hard  # take the first one
-        except (VirtualOrganisationSizeQuota.DoesNotExist, IndexError):
-            scratch_quota = 0
-            _log.warning("Could not find VO quota information for %s on %s, setting to 0" % (vo.vsc_id, data_storage.name))
-        except Storage.DoesNotExist:
-            scratch_quota = 0
-            _log.warning("No VO scratch storage for institute %s defined, setting quota to 0" % (vo.institute,))
-
-        # Hack to deal with the anomaly that the VO admin actually 'belongs' to multiple VOs, only in the LDAP
-        # the moderator need not be a member
-        if vo.vsc_id in settings.VSC.institute_vos.values():
-            moderators = ['vsc40024']
-        else:
-            moderators = [str(m.account.vsc_id) for m in VoMembership.objects.filter(moderator=True, group=vo)]
-
-        ldap_attributes = {
-            'cn': str(vo.vsc_id),
-            'institute': [str(vo.institute.site)],
-            'gidNumber': ["%d" % (vo.vsc_id_number,)],
-            'moderator': moderators,
-            'memberUid': [str(m.account.vsc_id) for m in VoMembership.objects.filter(group=vo)],
-            'status': [str(vo.status)],
-            'fairshare': ["%d" % (vo.fairshare,)],
-            'description': [str(vo.description)],
-            'dataDirectory': [str(vo.data_path)],
-            'scratchDirectory': [str(vo.scratch_path)],
-            'dataQuota': [str(data_quota)],
-            'scratchQuota': [str(scratch_quota)],
->>>>>>> 5c62c892
-        }
+       }
 
         for group in changed_groups:
             vo = False
@@ -715,7 +198,6 @@
                 if err.code != 404:
                     raise
 
-<<<<<<< HEAD
             ldap_attributes = {
                 'cn': str(group.vsc_id),
                 'institute': [str(group.institute)],
@@ -733,26 +215,6 @@
                 #ldap_attributes['dataQuota'] = [str(vo_quota[)],
                 #ldap_attributes['scratchQuota'] = [str(vo_quota[)],
             }
-=======
-def sync_altered_vo_quota(last, now, altered_vos):
-    """
-    Sync the changed quota for the VO to the LDAP
-    """
-    changed_quota = VirtualOrganisationSizeQuota.objects.filter(
-        virtual_organisation__status=ACTIVE,
-        modify_timestamp__range=[last, now])
-
-    _log.info("Found %d modified VO quota in the range %s until %s" % (
-        len(changed_quota), last.strftime("%Y%m%d%H%M%SZ"), now.strftime("%Y%m%d%H%M%SZ"))
-    )
-    quotas = {
-        NEW: set(),
-        UPDATED: set(),
-        ERROR: set(),
-        DONE: set(),
-        }
->>>>>>> 5c62c892
-
 
             _log.debug("Proposed changes for group %s: %s", group.vsc_id, ldap_attributes)
 
@@ -772,12 +234,8 @@
     opts = ExtendedSimpleOption(options)
     stats = {}
 
-<<<<<<< HEAD
     # Creating this here because this is a singleton class
     _ = LdapQuery(VscConfiguration(VSC_CONF_DEFAULT_FILENAME))
-=======
-    LdapQuery(VscConfiguration(VSC_CONF_DEFAULT_FILENAME))
->>>>>>> 5c62c892
 
     last_timestamp = opts.options.start_timestamp
     if not last_timestamp:
@@ -817,7 +275,6 @@
             except OSError:
                 _log.raiseException("Could not drop privileges")
 
-<<<<<<< HEAD
             last = datetime.strptime(last_timestamp, "%Y%m%d%H%M%SZ").replace(tzinfo=timezone.utc)
             syncer = LdapSyncer()
             altered_accounts = syncer.sync_altered_accounts(last, now, opts.options.dry_run)
@@ -825,28 +282,6 @@
             _log.debug("Altered accounts: %s",  syncer.processed_accounts)
 
             altered_groups = syncer.sync_altered_groups(last, now, opts.options.dry_run)
-=======
-            last = datetime.strptime(last_timestamp, "%Y%m%d%H%M%SZ").replace(tzinfo=utc)
-
-            altered_accounts = sync_altered_accounts(last, now, opts.options.dry_run)
-            altered_pubkeys = sync_altered_pubkeys(last, now, altered_accounts)
-            # altered_users = sync_altered_users(last, now, altered_accounts)  # FIXME: no modification timestamps here :(
-
-            _log.debug("Altered accounts: %s" % (altered_accounts,))
-            _log.debug("Altered pubkeys: %s" % (altered_pubkeys,))
-            # _log.debug("Altered users: %s" % (altered_users,))
-
-            altered_usergroups = sync_altered_user_groups(last, now, opts.options.dry_run)
-            altered_autogroups = sync_altered_autogroups(opts.options.dry_run)
-
-            altered_groups = sync_altered_groups(last, now, opts.options.dry_run)
-            altered_members = sync_altered_group_membership(last, now, altered_groups)
-            altered_vos = sync_altered_VO(last, now, opts.options.dry_run)
-            altered_vo_members = sync_altered_vo_membership(last, now, altered_vos)
-
-            altered_user_quota = sync_altered_user_quota(last, now, altered_accounts)
-            altered_vo_quota = sync_altered_vo_quota(last, now, altered_vos)
->>>>>>> 5c62c892
 
             _log.debug("Altered groups: %s" % (altered_groups,))
 
