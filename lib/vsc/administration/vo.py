#
# Copyright 2012-2023 Ghent University
#
# This file is part of vsc-administration,
# originally created by the HPC team of Ghent University (http://ugent.be/hpc/en),
# with support of Ghent University (http://ugent.be/hpc),
# the Flemish Supercomputer Centre (VSC) (https://www.vscentrum.be),
# the Flemish Research Foundation (FWO) (http://www.fwo.be/en)
# and the Department of Economy, Science and Innovation (EWI) (http://www.ewi-vlaanderen.be/en).
#
# https://github.com/hpcugent/vsc-administration
#
# All rights reserved.
#
"""
This file contains the utilities for dealing with VOs on the VSC.
Original Perl code by Stijn De Weirdt

@author: Stijn De Weirdt (Ghent University)
@author: Andy Georges (Ghent University)
@author: Ward Poelmans (Vrije Universiteit Brussel)
@author: Alex Domingo (Vrije Universiteit Brussel)
"""

import copy
import logging
import os
import pwd

from urllib.request import HTTPError

from vsc.accountpage.wrappers import mkVo, mkVscVoSizeQuota, mkVscAccount, mkVscAutogroup
from vsc.administration.user import VscTier2AccountpageUser, UserStatusUpdateError
from vsc.administration.base import VscTier2Accountpage, MOUNT_POINT_DEFAULT
from vsc.administration.tools import quota_limits
from vsc.config.base import (
    VSC, VSC_HOME, VSC_DATA, VSC_DATA_SHARED, NEW, MODIFIED, MODIFY, ACTIVE, GENT, DATA_KEY, SCRATCH_KEY,
    DEFAULT_VOS_ALL, VSC_PRODUCTION_SCRATCH, INSTITUTE_VOS_BY_INSTITUTE, VO_SHARED_PREFIX_BY_INSTITUTE,
    VO_PREFIX_BY_INSTITUTE, STORAGE_SHARED_SUFFIX
)
from vsc.utils.missing import Monoid, MonoidDict


class VoStatusUpdateError(Exception):
    pass


def whenHTTPErrorRaise(f, msg, **kwargs):
    try:
        return f(**kwargs)
    except HTTPError as err:
        logging.error("%s: %s", msg, err)
        raise


class VscAccountPageVo:
    """
    A Vo that gets its own information from the accountpage through the REST API.
    """
    def __init__(self, vo_id, rest_client):
        """
        Initialise.
        """
        self.vo_id = vo_id
        self.rest_client = rest_client
        self._vo_cache = None

    @property
    def vo(self):
        if not self._vo_cache:
            self._vo_cache = mkVo(whenHTTPErrorRaise(self.rest_client.vo[self.vo_id].get,
                                                     f"Could not get VO from accountpage for VO {self.vo_id}")[1])
        return self._vo_cache


class VscTier2AccountpageVo(VscAccountPageVo, VscTier2Accountpage):
    """Class representing a VO in the VSC.

    A VO is a special kind of group, identified mainly by its name.
    """

    def __init__(self, vo_id, storage=None, rest_client=None, host_institute=GENT):
        """Initialise"""
<<<<<<< HEAD
        VscTier2Accountpage.__init__(self, storage=storage, host_institute=host_institute)
        VscAccountPageVo.__init__(self, vo_id, rest_client)
=======
        super().__init__(vo_id, rest_client)
>>>>>>> 5b8f1586

        self.vsc = VSC()

        self.dry_run = False

        self._vo_data_quota_cache = None
        self._vo_data_shared_quota_cache = None
        self._vo_scratch_quota_cache = None
        self._institute_quota_cache = None

        self._sharing_group_cache = None

    @property
    def _institute_quota(self):
        if not self._institute_quota_cache:
            all_quota = [mkVscVoSizeQuota(q) for q in
                         whenHTTPErrorRaise(self.rest_client.vo[self.vo.vsc_id].quota.get,
<<<<<<< HEAD
                                            "Could not get quota from accountpage for VO %s" % self.vo.vsc_id)[1]]
=======
                                            f"Could not get quota from accountpage for VO {self.vo.vsc_id}")[1]]
>>>>>>> 5b8f1586
            self._institute_quota_cache = [q for q in all_quota if q.storage['institute'] == self.host_institute]
        return self._institute_quota_cache

    def _get_institute_data_quota(self):
        return [q for q in self._institute_quota if q.storage['storage_type'] == DATA_KEY]

    def _get_institute_non_shared_data_quota(self):
        return [q.hard for q in self._get_institute_data_quota()
                if not q.storage['name'].endswith(STORAGE_SHARED_SUFFIX)]

    def _get_institute_shared_data_quota(self):
        return [q.hard for q in self._get_institute_data_quota()
                if q.storage['name'].endswith(STORAGE_SHARED_SUFFIX)]

    @property
    def vo_data_quota(self):
        if not self._vo_data_quota_cache:
            self._vo_data_quota_cache = self._get_institute_non_shared_data_quota()
            if not self._vo_data_quota_cache:
                self._vo_data_quota_cache = [self.storage[VSC_DATA].quota_vo]

        return self._vo_data_quota_cache[0]  # there can be only one

    @property
    def vo_data_shared_quota(self):
        if not self._vo_data_shared_quota_cache:
            try:
                self._vo_data_shared_quota_cache = self._get_institute_shared_data_quota()[0]
            except IndexError:
                return None
        return self._vo_data_shared_quota_cache

    @property
    def vo_scratch_quota(self):
        if not self._vo_scratch_quota_cache:
            self._vo_scratch_quota_cache = [q for q in self._institute_quota
                                            if q.storage['storage_type'] == SCRATCH_KEY]

        return self._vo_scratch_quota_cache

    @property
    def sharing_group(self):
        if not self.data_sharing:
            return None

        if not self._sharing_group_cache:
            group_name = self.vo.vsc_id.replace(VO_PREFIX_BY_INSTITUTE[self.vo.institute['name']],
                                                VO_SHARED_PREFIX_BY_INSTITUTE[self.vo.institute['name']])
            self._sharing_group_cache = mkVscAutogroup(
                whenHTTPErrorRaise(self.rest_client.autogroup[group_name].get,
                                   f"Could not get autogroup {group_name} details")[1])

        return self._sharing_group_cache

    @property
    def data_sharing(self):
        return self.vo_data_shared_quota is not None

    @property
    def members(self):
        """Return a list with all the VO members in it."""
        return self.vo.members

    def _get_path(self, storage_name, mount_point=MOUNT_POINT_DEFAULT):
        """Get the path for the (if any) user directory on the given storage."""
        (path, _) = self.storage.path_templates[self.host_institute][storage_name]['vo'](self.vo.vsc_id)
        return os.path.join(self._get_mount_path(storage_name, mount_point), path)

    def _create_vo_fileset(self, storage, path, parent_fileset=None, fileset_name=None, group_owner_id=None):
        """Create a fileset for the VO on the data filesystem.

        - creates the fileset if it does not already exist
        - sets ownership to the first (active) VO moderator, or to nobody if there is no moderator
        - sets group ownership to the supplied value (group_owner_id) or if that is missing to the
          vsc_id of the VO owning the fileset

        The parent_fileset is used to support older (< 3.5.x) GPFS setups still present in our system
        """
        if not fileset_name:
            fileset_name = self.vo.vsc_id

        if group_owner_id:
            fileset_group_owner_id = group_owner_id
        else:
            fileset_group_owner_id = self.vo.vsc_id_number

        self._create_fileset(storage, path, fileset_name, parent_fileset=parent_fileset, mod='770')

        try:
            moderator = mkVscAccount(self.rest_client.account[self.vo.moderators[0]].get()[1])
        except HTTPError:
            logging.exception("Cannot obtain moderator information from account page, setting ownership to nobody")
            storage.operator().chown(pwd.getpwnam('nobody').pw_uid, fileset_group_owner_id, path)
        except IndexError:
            logging.error("There is no moderator available for VO %s", self.vo.vsc_id)
            storage.operator().chown(pwd.getpwnam('nobody').pw_uid, fileset_group_owner_id, path)
        else:
            storage.operator().chown(moderator.vsc_id_number, fileset_group_owner_id, path)

    def create_data_fileset(self):
        """Create the VO's directory on the HPC data filesystem. Always set the quota."""
        path = self._data_path()
        storage = self._get_storage(VSC_DATA)

        self._create_vo_fileset(storage, path)

    def create_data_shared_fileset(self):
        """Create a VO directory for sharing data on the HPC data filesystem. Always set the quota."""
        path = self._data_shared_path()
        storage = self._get_storage(VSC_DATA_SHARED)

        self._create_vo_fileset(
            storage,
            path,
            fileset_name=self.sharing_group.vsc_id,
            group_owner_id=self.sharing_group.vsc_id_number,
        )

    def create_scratch_fileset(self, storage_name):
        """Create the VO's directory on the HPC data filesystem. Always set the quota."""
        path = self._scratch_path(storage_name)
        storage = self._get_storage(storage_name)

        self._create_vo_fileset(storage, path)

    def _create_vo_dir(self, path, storage_name):
        """Create a user owned directory."""
        storage = self._get_storage(storage_name)
        storage.operator().make_dir(path)

    def _set_quota(self, storage_name, path, quota, fileset_name=None):
        """Set FILESET quota on the FS for the VO fileset.
        @type quota: int
        @param quota: soft quota limit expressed in KiB
        """
        if not fileset_name:
            fileset_name = self.vo.vsc_id

        storage = self._get_storage(storage_name)

        # quota expressed in bytes, retrieved in KiB from the account backend
        hard, soft = quota_limits(quota * 1024, self.vsc.quota_soft_fraction, storage.data_replication_factor)

        try:
            # LDAP information is expressed in KiB, GPFS wants bytes.
            storage.operator().set_fileset_quota(soft, path, fileset_name, hard)
            storage.operator().set_fileset_grace(path, self.vsc.vo_storage_grace_time)  # 7 days
        except storage.backend_operator_err:
            logging.exception("Unable to set quota on path %s", path)
            raise

    def set_data_quota(self):
        """Set FILESET quota on the data FS for the VO fileset."""
        if self.vo_data_quota:
            self._set_quota(VSC_DATA, self._data_path(), int(self.vo_data_quota))
        else:
            self._set_quota(VSC_DATA, self._data_path(), 16 * 1024)

    def set_data_shared_quota(self):
        """Set FILESET quota on the data FS for the VO fileset."""
        if self.vo_data_shared_quota:
            self._set_quota(
                VSC_DATA_SHARED,
                self._data_shared_path(),
                int(self.vo_data_shared_quota),
                fileset_name=self.vo.vsc_id.replace(
                    VO_PREFIX_BY_INSTITUTE[self.vo.institute["name"]],
                    VO_SHARED_PREFIX_BY_INSTITUTE[self.vo.institute["name"]],
                ),
            )

    def set_scratch_quota(self, storage_name):
        """Set FILESET quota on the scratch FS for the VO fileset."""
        quota = [q for q in self.vo_scratch_quota if q.storage['name'] in (storage_name,)]

        if not quota:
            logging.error("No VO %s scratch quota information available for %s", self.vo.vsc_id, storage_name)
            logging.info("Setting default VO %s scratch quota on storage %s to %d",
                         self.vo.vsc_id, storage_name, self.storage[storage_name].quota_vo)
            self._set_quota(storage_name, self._scratch_path(storage_name), self.storage[storage_name].quota_vo)
            return
        elif len(quota) > 1:
            logging.exception("Cannot set scratch quota for %s with multiple quota instances %s",
                              storage_name, quota)
            raise

        logging.info("Setting VO %s quota on storage %s to %d", self.vo.vsc_id, storage_name, quota[0].hard)
        self._set_quota(storage_name, self._scratch_path(storage_name), quota[0].hard)

    def _set_member_quota(self, storage_name, path, member, quota):
        """Set USER quota on the FS for the VO fileset

        @type member: VscTier2AccountpageUser
        @type quota: integer (hard value)
        """
        storage = self._get_storage(storage_name)

        # quota expressed in bytes, retrieved in KiB from the account backend
        hard, soft = quota_limits(quota * 1024, self.vsc.quota_soft_fraction, storage.data_replication_factor)

        member_id = int(member.account.vsc_id_number)

        try:
            storage.operator().set_user_quota(soft=soft, user=member_id, obj=path, hard=hard)
        except storage.backend_operator_err:
            err_msg = "Unable to set %s quota for member %s on path %s"
            logging.exception(err_msg, storage.operator().quota_types.USR.value, member_id, path)
            raise

    def set_member_data_quota(self, member):
        """Set the quota on the data FS for the member in the VO fileset.

        @type member: VscTier2AccountPageUser instance

        The user can have up to half of the VO quota.
        FIXME: This should probably be some variable in a config setting instance
        """
        if not self.vo_data_quota:
            logging.warning("Not setting VO %s member %s data quota: no VO data quota info available",
                            self.vo.vsc_id, member.account.vsc_id)
            return

        if self.vo.vsc_id in DEFAULT_VOS_ALL:
            logging.warning("Not setting VO %s member %s data quota: No VO member quota for this VO",
                            member.account.vsc_id, self.vo.vsc_id)
            return

        if member.vo_data_quota:
            # users having belonged to multiple VOs have multiple quota on VSC_DATA, so we
            # only need to deploy the quota for the VO the user currently belongs to.
            quota = [q for q in member.vo_data_quota
                     if q.fileset == self.vo.vsc_id and not q.storage['name'].endswith(STORAGE_SHARED_SUFFIX)]
            if len(quota) > 1:
                logging.exception("Cannot set data quota for member %s with multiple quota instances %s",
                                  member, quota)
                raise
            else:
                logging.info("Setting the data quota for VO %s member %s to %d KiB",
                             self.vo.vsc_id, member.account.vsc_id, quota[0].hard)
                self._set_member_quota(VSC_DATA, self._data_path(), member, quota[0].hard)
        else:
            logging.error("No VO %s data quota set for member %s", self.vo.vsc_id, member.account.vsc_id)

    def set_member_scratch_quota(self, storage_name, member):
        """Set the quota on the scratch FS for the member in the VO fileset.

        @type member: VscTier2AccountpageUser instance

        The user can have up to half of the VO quota.
        FIXME: This should probably be some variable in a config setting instance
        """
        if not self.vo_scratch_quota:
            logging.warning("Not setting VO %s member %s scratch quota: no VO quota info available",
                            self.vo.vsc_id, member.account.vsc_id)
            return

        if self.vo.vsc_id in DEFAULT_VOS_ALL:
            logging.warning("Not setting VO %s member %s scratch quota: No VO member quota for this VO",
                            member.account.vsc_id, self.vo.vsc_id)
            return

        if member.vo_scratch_quota:
            quota = [q for q in member.vo_scratch_quota
                     if q.storage['name'] in (storage_name,) and q.fileset in (self.vo_id,)]
            if quota:
                logging.info("Setting the scratch quota for VO %s member %s to %d GiB on %s",
                             self.vo.vsc_id, member.account.vsc_id, quota[0].hard / 1024 / 1024, storage_name)
                self._set_member_quota(storage_name, self._scratch_path(storage_name), member, quota[0].hard)
            else:
                logging.error("No VO %s scratch quota for member %s on %s after filter (all %s)",
                              self.vo.vsc_id, member.account.vsc_id, storage_name, member.vo_scratch_quota)
        else:
            logging.error("No VO %s scratch quota set for member %s on %s",
                          self.vo.vsc_id, member.account.vsc_id, storage_name)

    def _create_member_dir(self, member, target, storage_name):
        """Create a member-owned directory in the VO fileset."""
        storage = self._get_storage(storage_name)

        storage.operator().create_stat_directory(
            target,
            0o700,
            int(member.account.vsc_id_number),
            int(member.usergroup.vsc_id_number),
            # we should not override permissions on an existing dir where users may have changed them
            override_permissions=False
        )

    def create_member_data_dir(self, member):
        """Create a directory on data in the VO fileset that is owned
        by the member with name $VSC_DATA_VO/<vscid>."""
        target = os.path.join(self._data_path(), member.user_id)
        self._create_member_dir(member, target, VSC_DATA)

    def create_member_scratch_dir(self, storage_name, member):
        """Create a directory on scratch in the VO fileset that is owned
        by the member with name $VSC_SCRATCH_VO/<vscid>."""
        target = os.path.join(self._scratch_path(storage_name), member.user_id)
        self._create_member_dir(member, target, storage_name)

    def __setattr__(self, name, value):
        """Override the setting of an attribute:

        - dry_run: set this here and in the storage backend instance fields.
        - otherwise, call super's __setattr__()
        """

        if name == 'dry_run':
            for filesystem in self.storage[self.host_institute]:
                self.storage[self.host_institute][filesystem].operator().dry_run = value

        super().__setattr__(name, value)


def update_vo_status(vo):
    """Make sure the rest of the subsystems know that the VO status has changed.

    Currently, this is tailored to our LDAP-based setup.
    - if the LDAP state is new:
        change the state to notify
    - if the LDAP state is modify:
        change the state to active
    - otherwise, the VO already was active in the past, and we simply have an idempotent script.
    """
    if vo.dry_run:
        logging.info("VO %s has status %s. Dry-run so not changing anything", vo.vo_id, vo.vo.status)
        return

    if vo.vo.status not in (NEW, MODIFIED, MODIFY):
        logging.info("VO %s has status %s, not changing", vo.vo_id, vo.vo.status)
        return

    payload = {"status": ACTIVE}
    try:
        response = vo.rest_client.vo[vo.vo_id].patch(body=payload)
    except HTTPError as err:
        logging.error("VO %s status was not changed", vo.vo_id)
        raise VoStatusUpdateError("Vo %s status was not changed - received HTTP code %d" % err.code)
    else:
        virtual_organisation = mkVo(response)
        if virtual_organisation.status == ACTIVE:
            logging.info("VO %s status changed to %s", vo.vo_id, ACTIVE)
        else:
            logging.error("VO %s status was not changed", vo.vo_id)
            raise UserStatusUpdateError(f"VO {vo.vo_id} status was not changed, still at {virtual_organisation.status}")


def process_vos(options, vo_ids, storage_name, client, datestamp, host_institute=GENT):
    """Process the virtual organisations.

    - make the fileset per VO
    - set the quota for the complete fileset
    - set the quota on a per-user basis for all VO members
    """

    listm = Monoid([], lambda xs, ys: xs + ys)
    ok_vos = MonoidDict(copy.deepcopy(listm))
    error_vos = MonoidDict(copy.deepcopy(listm))

    for vo_id in sorted(vo_ids):

        vo = VscTier2AccountpageVo(vo_id, rest_client=client, host_institute=host_institute)
        vo.dry_run = options.dry_run

        try:
            if storage_name in [VSC_HOME]:
                continue

            if storage_name in [VSC_DATA] and vo_id not in DEFAULT_VOS_ALL:
                vo.create_data_fileset()
                vo.set_data_quota()
                update_vo_status(vo)

            if storage_name in [VSC_DATA_SHARED] and vo_id not in DEFAULT_VOS_ALL and vo.data_sharing:
                vo.create_data_shared_fileset()
                vo.set_data_shared_quota()

            if vo_id == INSTITUTE_VOS_BY_INSTITUTE[host_institute][host_institute]:
                logging.info("Not deploying default VO %s members", vo_id)
                continue

            if storage_name in VSC_PRODUCTION_SCRATCH[host_institute]:
                vo.create_scratch_fileset(storage_name)
                vo.set_scratch_quota(storage_name)

            if vo_id in DEFAULT_VOS_ALL and storage_name in (VSC_HOME, VSC_DATA):
                logging.info("Not deploying default VO %s members on %s", vo_id, storage_name)
                continue

            modified_member_list = client.vo[vo.vo_id].member.modified[datestamp].get()
            factory = lambda vid: VscTier2AccountpageUser(vid,
                                                          rest_client=client,
                                                          host_institute=host_institute,
                                                          use_user_cache=True)
            modified_members = [factory(a["vsc_id"]) for a in modified_member_list[1]]

            for member in modified_members:
                try:
                    member.dry_run = options.dry_run
                    if storage_name in [VSC_DATA]:
                        vo.set_member_data_quota(member)  # half of the VO quota
                        vo.create_member_data_dir(member)

                    if storage_name in VSC_PRODUCTION_SCRATCH[host_institute]:
                        vo.set_member_scratch_quota(storage_name, member)  # half of the VO quota
                        vo.create_member_scratch_dir(storage_name, member)

                    ok_vos[vo.vo_id] = [member.account.vsc_id]
                except Exception:
                    logging.exception("Failure at setting up the member %s of VO %s on %s",
                                      member.account.vsc_id, vo.vo_id, storage_name)
                    error_vos[vo.vo_id] = [member.account.vsc_id]
        except Exception:
            logging.exception("Something went wrong setting up the VO %s on the storage %s", vo.vo_id, storage_name)
            error_vos[vo.vo_id] = vo.members()

    return (ok_vos, error_vos)<|MERGE_RESOLUTION|>--- conflicted
+++ resolved
@@ -81,12 +81,8 @@
 
     def __init__(self, vo_id, storage=None, rest_client=None, host_institute=GENT):
         """Initialise"""
-<<<<<<< HEAD
         VscTier2Accountpage.__init__(self, storage=storage, host_institute=host_institute)
         VscAccountPageVo.__init__(self, vo_id, rest_client)
-=======
-        super().__init__(vo_id, rest_client)
->>>>>>> 5b8f1586
 
         self.vsc = VSC()
 
@@ -104,11 +100,7 @@
         if not self._institute_quota_cache:
             all_quota = [mkVscVoSizeQuota(q) for q in
                          whenHTTPErrorRaise(self.rest_client.vo[self.vo.vsc_id].quota.get,
-<<<<<<< HEAD
-                                            "Could not get quota from accountpage for VO %s" % self.vo.vsc_id)[1]]
-=======
                                             f"Could not get quota from accountpage for VO {self.vo.vsc_id}")[1]]
->>>>>>> 5b8f1586
             self._institute_quota_cache = [q for q in all_quota if q.storage['institute'] == self.host_institute]
         return self._institute_quota_cache
 
