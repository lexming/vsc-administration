--- conflicted
+++ resolved
@@ -504,7 +504,6 @@
     """
     command = [
         "resource",
-<<<<<<< HEAD
         "where"
         "Type=license",
         f"Name={name}",
@@ -514,14 +513,6 @@
         "Cluster={0}".format(",".join(clusters)),
         f"Count={count}",
         "PercentAllowed=100",
-=======
-        "where",
-        "Name={0}".format(name),
-        "Server={0}".format(server),
-        "ServerType={0}".format(stype),
-        "set",
-        "Count={0}".format(count),
->>>>>>> c2289986
     ]
 
     return command